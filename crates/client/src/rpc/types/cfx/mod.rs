--- conflicted
+++ resolved
@@ -4,12 +4,8 @@
 mod fee_history;
 
 pub use access_list::*;
-<<<<<<< HEAD
 pub use address::{
     check_rpc_address_network, RcpAddressNetworkInconsistent, RpcAddress,
     UnexpectedRpcAddressNetwork,
 };
-=======
-pub use address::RpcAddress;
-pub use fee_history::*;
->>>>>>> ac8834be
+pub use fee_history::CfxFeeHistory;