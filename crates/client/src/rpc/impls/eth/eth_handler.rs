// Copyright 2019-2021 Conflux Foundation. All rights reserved.
// Conflux is free software and distributed under GNU General Public License.
// See http://www.gnu.org/licenses/

use crate::rpc::{
    errors::{
        geth_call_execution_error, internal_error, invalid_input_rpc_err,
        invalid_params, request_rejected_in_catch_up_mode, unknown_block,
        EthApiError, RpcInvalidTransactionError, RpcPoolError,
    },
    impls::RpcImplConfiguration,
    traits::eth_space::eth::Eth,
    types::{
        eth::{
            AccountPendingTransactions, Block as RpcBlock, BlockNumber,
            CallRequest, EthRpcLogFilter, Log, Receipt, SyncInfo, SyncStatus,
            Transaction,
        },
        Bytes, FeeHistory, Index, U64 as HexU64,
    },
};
use cfx_execute_helper::estimation::{
    decode_error, EstimateExt, EstimateRequest,
};
use cfx_executor::executive::{
    revert_reason_decode, ExecutionError, ExecutionOutcome, TxDropError,
};
use cfx_parameters::rpc::GAS_PRICE_DEFAULT_VALUE;
use cfx_statedb::StateDbExt;
use cfx_types::{
    Address, AddressSpaceUtil, BigEndianHash, Space, H160, H256, U256, U64,
};
use cfx_vm_types::Error as VmError;
use cfxcore::{
    consensus::PhantomBlock,
    rpc_errors::{Error as CfxRpcError, Result as CfxRpcResult},
    ConsensusGraph, ConsensusGraphTrait, SharedConsensusGraph,
    SharedSynchronizationService, SharedTransactionPool,
};
use clap::crate_version;
use jsonrpc_core::Error as RpcError;
use primitives::{
    filter::LogFilter, receipt::EVM_SPACE_SUCCESS, Action,
    BlockHashOrEpochNumber, EpochNumber, StorageKey, StorageValue,
    TransactionStatus, TransactionWithSignature,
};
use rustc_hex::ToHex;
use std::convert::TryInto;

pub struct EthHandler {
    config: RpcImplConfiguration,
    consensus: SharedConsensusGraph,
    sync: SharedSynchronizationService,
    tx_pool: SharedTransactionPool,
}

impl EthHandler {
    pub fn new(
        config: RpcImplConfiguration, consensus: SharedConsensusGraph,
        sync: SharedSynchronizationService, tx_pool: SharedTransactionPool,
    ) -> Self {
        EthHandler {
            config,
            consensus,
            sync,
            tx_pool,
        }
    }

    fn consensus_graph(&self) -> &ConsensusGraph {
        self.consensus
            .as_any()
            .downcast_ref::<ConsensusGraph>()
            .expect("downcast should succeed")
    }
}

<<<<<<< HEAD
=======
fn sign_call(
    chain_id: u32, request: CallRequest,
) -> RpcResult<SignedTransaction> {
    let max_gas = U256::from(MAX_GAS_CALL_REQUEST);
    let gas = min(request.gas.unwrap_or(max_gas), max_gas);
    let nonce = request.nonce.unwrap_or_default();
    let action = request.to.map_or(Action::Create, |addr| Action::Call(addr));
    let value = request.value.unwrap_or_default();

    let default_type_id = if request.max_fee_per_gas.is_some()
        || request.max_priority_fee_per_gas.is_some()
    {
        EIP1559_TYPE
    } else if request.access_list.is_some() {
        EIP2930_TYPE
    } else {
        LEGACY_TX_TYPE
    };
    let transaction_type = request
        .transaction_type
        .unwrap_or(U64::from(default_type_id));

    let gas_price = request.gas_price.unwrap_or(1.into());
    let max_fee_per_gas = request
        .max_fee_per_gas
        .or(request.max_priority_fee_per_gas)
        .unwrap_or(gas_price);
    let max_priority_fee_per_gas =
        request.max_priority_fee_per_gas.unwrap_or(U256::zero());
    let access_list = request.access_list.unwrap_or(vec![]);
    let data = request.data.unwrap_or_default().into_vec();

    let transaction = match transaction_type.as_usize() as u8 {
        LEGACY_TX_TYPE => Eip155(Eip155Transaction {
            nonce,
            gas_price,
            gas,
            action,
            value,
            chain_id: Some(chain_id),
            data,
        }),
        EIP2930_TYPE => Eip2930(Eip2930Transaction {
            chain_id,
            nonce,
            gas_price,
            gas,
            action,
            value,
            data,
            access_list,
        }),
        EIP1559_TYPE => Eip1559(Eip1559Transaction {
            chain_id,
            nonce,
            max_priority_fee_per_gas,
            max_fee_per_gas,
            gas,
            action,
            value,
            data,
            access_list,
        }),
        x => {
            return Err(
                invalid_params("Unrecognized transaction type", x).into()
            );
        }
    };

    let from = request.from.unwrap_or(Address::zero());

    Ok(transaction.fake_sign_rpc(from.with_evm_space()))
}

>>>>>>> 966670fd
fn block_tx_by_index(
    phantom_block: Option<PhantomBlock>, idx: usize,
) -> Option<Transaction> {
    match phantom_block {
        None => None,
        Some(pb) => match pb.transactions.get(idx) {
            None => None,
            Some(tx) => {
                let block_number = Some(pb.pivot_header.height().into());
                let receipt = pb.receipts.get(idx).unwrap();
                let status = receipt.outcome_status.in_space(Space::Ethereum);
                let contract_address = match status == EVM_SPACE_SUCCESS {
                    true => Transaction::deployed_contract_address(&tx),
                    false => None,
                };
                Some(Transaction::from_signed(
                    &tx,
                    (
                        Some(pb.pivot_header.hash()),
                        block_number,
                        Some(idx.into()),
                    ),
                    (Some(status.into()), contract_address),
                ))
            }
        },
    }
}

impl EthHandler {
    fn exec_transaction(
        &self, mut request: CallRequest,
        block_number_or_hash: Option<BlockNumber>,
    ) -> CfxRpcResult<(ExecutionOutcome, EstimateExt)> {
        let consensus_graph = self.consensus_graph();

        if request.gas_price.is_some()
            && request.max_priority_fee_per_gas.is_some()
        {
            return Err(RpcError::from(
                EthApiError::ConflictingFeeFieldsInRequest,
            )
            .into());
        }

        if request.max_fee_per_gas.is_some()
            && request.max_priority_fee_per_gas.is_some()
        {
            if request.max_fee_per_gas.unwrap()
                < request.max_priority_fee_per_gas.unwrap()
            {
                return Err(RpcError::from(
                    RpcInvalidTransactionError::TipAboveFeeCap,
                )
                .into());
            }
        }

        let epoch = match block_number_or_hash.unwrap_or_default() {
            BlockNumber::Hash { hash, .. } => {
                match consensus_graph.get_block_epoch_number(&hash) {
                    Some(e) => {
                        // do not expose non-pivot blocks in eth RPC
                        let pivot = consensus_graph
                            .get_block_hashes_by_epoch(EpochNumber::Number(e))?
                            .last()
                            .cloned();

                        if Some(hash) != pivot {
                            bail!("Block {:?} not found", hash);
                        }

                        EpochNumber::Number(e)
                    }
                    None => bail!("Block {:?} not found", hash),
                }
            }
            epoch => epoch.try_into()?,
        };

        // if gas_price is zero, it is considered as not set
        request.unset_zero_gas_price();

        let estimate_request = EstimateRequest {
            has_sender: request.from.is_some(),
            has_gas_limit: request.gas.is_some(),
            has_gas_price: request.gas_price.is_some(),
            has_nonce: request.nonce.is_some(),
            has_storage_limit: false,
        };

        let chain_id = self.consensus.best_chain_id();
        let signed_tx = request.sign_call(chain_id.in_evm_space())?;

        trace!("call tx {:?}, request {:?}", signed_tx, estimate_request);
        consensus_graph.call_virtual(&signed_tx, epoch, estimate_request)
    }

    fn send_transaction_with_signature(
        &self, tx: TransactionWithSignature,
    ) -> CfxRpcResult<H256> {
        if self.sync.catch_up_mode() {
            warn!("Ignore send_transaction request {}. Cannot send transaction when the node is still in catch-up mode.", tx.hash());
            bail!(request_rejected_in_catch_up_mode(None));
        }
        let (signed_trans, failed_trans) =
            self.tx_pool.insert_new_transactions(vec![tx]);
        if signed_trans.len() + failed_trans.len() > 1 {
            // This should never happen
            error!("insert_new_transactions failed, invalid length of returned result vector {}", signed_trans.len() + failed_trans.len());
            Ok(H256::zero().into())
        } else if signed_trans.len() + failed_trans.len() == 0 {
            // For tx in transactions_pubkey_cache, we simply ignore them
            debug!("insert_new_transactions ignores inserted transactions");
            bail!(RpcError::from(EthApiError::PoolError(
                RpcPoolError::ReplaceUnderpriced
            )));
        } else if signed_trans.is_empty() {
            let tx_err = failed_trans.into_iter().next().expect("Not empty").1;
            bail!(RpcError::from(EthApiError::from(tx_err)))
        } else {
            let tx_hash = signed_trans[0].hash();
            self.sync.append_received_transactions(signed_trans);
            Ok(tx_hash.into())
        }
    }

    fn construct_rpc_receipt(
        &self, b: &PhantomBlock, idx: usize, prior_log_index: &mut usize,
    ) -> RpcResult<Receipt> {
        if b.transactions.len() != b.receipts.len() {
            return Err(internal_error(
                "Inconsistent state: transactions and receipts length mismatch",
            ));
        }

        if b.transactions.len() != b.errors.len() {
            return Err(internal_error(
                "Inconsistent state: transactions and errors length mismatch",
            ));
        }

        if idx >= b.transactions.len() {
            return Err(internal_error(
                "Inconsistent state: tx index out of bound",
            ));
        }

        let tx = &b.transactions[idx];
        let receipt = &b.receipts[idx];

        if receipt.logs.iter().any(|l| l.space != Space::Ethereum) {
            return Err(internal_error(
                "Inconsistent state: native tx in phantom block",
            ));
        }

        let contract_address = match receipt.outcome_status {
            TransactionStatus::Success => {
                Transaction::deployed_contract_address(tx)
            }
            _ => None,
        };

        let transaction_hash = tx.hash();
        let transaction_index: U256 = idx.into();
        let block_hash = b.pivot_header.hash();
        let block_height: U256 = b.pivot_header.height().into();

        let logs: Vec<_> = receipt
            .logs
            .iter()
            .cloned()
            .enumerate()
            .map(|(idx, log)| Log {
                address: log.address,
                topics: log.topics,
                data: Bytes(log.data),
                block_hash,
                block_number: block_height,
                transaction_hash,
                transaction_index,
                log_index: Some((*prior_log_index + idx).into()),
                transaction_log_index: Some(idx.into()),
                removed: false,
            })
            .collect();

        *prior_log_index += logs.len();

        let gas_used = match idx {
            0 => receipt.accumulated_gas_used,
            idx => {
                receipt.accumulated_gas_used
                    - b.receipts[idx - 1].accumulated_gas_used
            }
        };

        let tx_exec_error_msg = if b.errors[idx].is_empty() {
            None
        } else {
            Some(b.errors[idx].clone())
        };

        let effective_gas_price =
            if let Some(base_price) = b.pivot_header.base_price() {
                let base_price = base_price[tx.space()];
                if *tx.gas_price() < base_price {
                    *tx.gas_price()
                } else {
                    tx.effective_gas_price(&base_price)
                }
            } else {
                *tx.gas_price()
            };

        Ok(Receipt {
            transaction_hash,
            transaction_index,
            block_hash,
            from: tx.sender().address,
            to: match tx.action() {
                Action::Create => None,
                Action::Call(addr) => Some(*addr),
            },
            block_number: block_height,
            cumulative_gas_used: receipt.accumulated_gas_used,
            gas_used,
            contract_address,
            logs,
            logs_bloom: receipt.log_bloom,
            status_code: receipt
                .outcome_status
                .in_space(Space::Ethereum)
                .into(),
            effective_gas_price,
            tx_exec_error_msg,
            transaction_type: receipt
                .burnt_gas_fee
                .is_some()
                .then_some(U64::from(tx.type_id())),
            burnt_gas_fee: receipt.burnt_gas_fee,
        })
    }

    fn get_tx_from_txpool(&self, hash: H256) -> Option<Transaction> {
        let tx = self.tx_pool.get_transaction(&hash)?;

        if tx.space() == Space::Ethereum {
            Some(Transaction::from_signed(
                &tx,
                (None, None, None),
                (None, None),
            ))
        } else {
            None
        }
    }
}

impl Eth for EthHandler {
    fn client_version(&self) -> RpcResult<String> {
        info!("RPC Request: web3_clientVersion");
        Ok(parity_version::version(crate_version!()))
    }

    fn net_version(&self) -> RpcResult<String> {
        info!("RPC Request: net_version");
        Ok(format!("{}", self.consensus.best_chain_id().in_evm_space()))
    }

    fn protocol_version(&self) -> RpcResult<String> {
        info!("RPC Request: eth_protocolVersion");
        // 65 is a common ETH version now
        Ok(format!("{}", 65))
    }

    fn syncing(&self) -> RpcResult<SyncStatus> {
        info!("RPC Request: eth_syncing");
        if self.sync.catch_up_mode() {
            Ok(
                // Now pass some statistics of Conflux just to make the
                // interface happy
                SyncStatus::Info(SyncInfo {
                    starting_block: U256::from(self.consensus.block_count()),
                    current_block: U256::from(self.consensus.block_count()),
                    highest_block: U256::from(
                        self.sync.get_synchronization_graph().block_count(),
                    ),
                    warp_chunks_amount: None,
                    warp_chunks_processed: None,
                }),
            )
        } else {
            Ok(SyncStatus::None)
        }
    }

    fn hashrate(&self) -> RpcResult<U256> {
        info!("RPC Request: eth_hashrate");
        // We do not mine
        Ok(U256::zero())
    }

    fn author(&self) -> RpcResult<H160> {
        info!("RPC Request: eth_coinbase");
        // We do not care this, just return zero address
        Ok(H160::zero())
    }

    fn is_mining(&self) -> RpcResult<bool> {
        info!("RPC Request: eth_mining");
        // We do not mine from ETH perspective
        Ok(false)
    }

    fn chain_id(&self) -> RpcResult<Option<U64>> {
        info!("RPC Request: eth_chainId");
        return Ok(Some(self.consensus.best_chain_id().in_evm_space().into()));
    }

    fn gas_price(&self) -> RpcResult<U256> {
        info!("RPC Request: eth_gasPrice");
        let (_, maybe_base_price) =
            self.tx_pool.get_best_info_with_parent_base_price();
        if let Some(base_price) = maybe_base_price {
            return Ok(base_price[Space::Ethereum]);
        }

        let consensus_gas_price = self
            .consensus_graph()
            .gas_price(Space::Ethereum)
            .unwrap_or(GAS_PRICE_DEFAULT_VALUE.into());
        Ok(std::cmp::max(
            consensus_gas_price,
            self.tx_pool.config.min_eth_tx_price.into(),
        ))
    }

    fn max_priority_fee_per_gas(&self) -> RpcResult<U256> {
        info!("RPC Request: eth_maxPriorityFeePerGas");
        let evm_ratio =
            self.tx_pool.machine().params().evm_transaction_block_ratio
                as usize;

        let fee_history = self.fee_history(
            HexU64::from(300),
            BlockNumber::Latest,
            vec![50f64],
        )?;

        let total_reward: U256 = fee_history
            .reward()
            .iter()
            .map(|x| x.first().unwrap())
            .fold(U256::zero(), |x, y| x + *y);

        Ok(total_reward * evm_ratio / 300)
    }

    fn accounts(&self) -> RpcResult<Vec<H160>> {
        info!("RPC Request: eth_accounts");
        // Conflux eSpace does not manage accounts
        Ok(vec![])
    }

    fn block_number(&self) -> RpcResult<U256> {
        let consensus_graph = self.consensus_graph();
        let epoch_num = EpochNumber::LatestState;
        info!("RPC Request: eth_blockNumber()");
        match consensus_graph.get_height_from_epoch_number(epoch_num.into()) {
            Ok(height) => Ok(height.into()),
            Err(e) => Err(jsonrpc_core::Error::invalid_params(e)),
        }
    }

    fn balance(
        &self, address: H160, num: Option<BlockNumber>,
    ) -> RpcResult<U256> {
        let epoch_num = num.unwrap_or_default().try_into()?;

        info!(
            "RPC Request: eth_getBalance address={:?} epoch_num={:?}",
            address, epoch_num
        );

        let state_db = self
            .consensus
            .get_eth_state_db_by_epoch_number(epoch_num, "num")?;
        let acc = state_db
            .get_account(&address.with_evm_space())
            .map_err(|err| CfxRpcError::from(err))?;

        Ok(acc.map_or(U256::zero(), |acc| acc.balance).into())
    }

    fn storage_at(
        &self, address: H160, position: U256, block_num: Option<BlockNumber>,
    ) -> RpcResult<H256> {
        let epoch_num = block_num.unwrap_or_default().try_into()?;

        info!(
            "RPC Request: eth_getStorageAt address={:?}, position={:?}, block_num={:?})",
            address, position, epoch_num
        );

        let state_db = self
            .consensus
            .get_eth_state_db_by_epoch_number(epoch_num, "epoch_number")?;

        let position: H256 = H256::from_uint(&position);

        let key = StorageKey::new_storage_key(&address, position.as_ref())
            .with_evm_space();

        Ok(
            match state_db
                .get::<StorageValue>(key)
                .map_err(|err| CfxRpcError::from(err))?
            {
                Some(entry) => H256::from_uint(&entry.value).into(),
                None => H256::zero(),
            },
        )
    }

    fn block_by_hash(
        &self, hash: H256, include_txs: bool,
    ) -> RpcResult<Option<RpcBlock>> {
        info!(
            "RPC Request: eth_getBlockByHash hash={:?} include_txs={:?}",
            hash, include_txs
        );

        let phantom_block = {
            // keep read lock to ensure consistent view
            let _inner = self.consensus_graph().inner.read();

            self.consensus_graph()
                .get_phantom_block_by_hash(
                    &hash, false, /* include_traces */
                )
                .map_err(RpcError::invalid_params)?
        };

        match phantom_block {
            None => Ok(None),
            Some(pb) => Ok(Some(RpcBlock::from_phantom(&pb, include_txs))),
        }
    }

    fn block_by_number(
        &self, block_num: BlockNumber, include_txs: bool,
    ) -> RpcResult<Option<RpcBlock>> {
        info!("RPC Request: eth_getBlockByNumber block_number={:?} include_txs={:?}", block_num, include_txs);

        let phantom_block = {
            // keep read lock to ensure consistent view
            let _inner = self.consensus_graph().inner.read();

            self.consensus_graph()
                .get_phantom_block_by_number(
                    block_num.try_into()?,
                    None,
                    false, /* include_traces */
                )
                .map_err(RpcError::invalid_params)?
        };

        match phantom_block {
            None => Ok(None),
            Some(pb) => Ok(Some(RpcBlock::from_phantom(&pb, include_txs))),
        }
    }

    fn transaction_count(
        &self, address: H160, num: Option<BlockNumber>,
    ) -> RpcResult<U256> {
        info!(
            "RPC Request: eth_getTransactionCount address={:?} block_number={:?}",
            address, num
        );

        let nonce = match num {
            Some(BlockNumber::Pending) => {
                self.tx_pool.get_next_nonce(&address.with_evm_space())
            }
            _ => {
                let num = num.unwrap_or_default().try_into()?;

                self.consensus_graph().next_nonce(
                    address.with_evm_space(),
                    BlockHashOrEpochNumber::EpochNumber(num),
                    "num",
                )?
            }
        };

        Ok(nonce)
    }

    fn block_transaction_count_by_hash(
        &self, hash: H256,
    ) -> RpcResult<Option<U256>> {
        info!(
            "RPC Request: eth_getBlockTransactionCountByHash hash={:?}",
            hash,
        );

        let phantom_block = {
            // keep read lock to ensure consistent view
            let _inner = self.consensus_graph().inner.read();

            self.consensus_graph()
                .get_phantom_block_by_hash(
                    &hash, false, /* include_traces */
                )
                .map_err(RpcError::invalid_params)?
        };

        match phantom_block {
            None => Ok(None),
            Some(pb) => Ok(Some(pb.transactions.len().into())),
        }
    }

    fn block_transaction_count_by_number(
        &self, block_num: BlockNumber,
    ) -> RpcResult<Option<U256>> {
        info!(
            "RPC Request: eth_getBlockTransactionCountByNumber block_number={:?}",
            block_num
        );

        let phantom_block = {
            // keep read lock to ensure consistent view
            let _inner = self.consensus_graph().inner.read();

            self.consensus_graph()
                .get_phantom_block_by_number(
                    block_num.try_into()?,
                    None,
                    false, /* include_traces */
                )
                .map_err(RpcError::invalid_params)?
        };

        match phantom_block {
            None => Ok(None),
            Some(pb) => Ok(Some(pb.transactions.len().into())),
        }
    }

    fn block_uncles_count_by_hash(
        &self, hash: H256,
    ) -> RpcResult<Option<U256>> {
        info!("RPC Request: eth_getUncleCountByBlockHash hash={:?}", hash);

        let epoch_num = match self.consensus.get_block_epoch_number(&hash) {
            None => return Ok(None),
            Some(n) => n,
        };

        let maybe_pivot_hash = self
            .consensus
            .get_block_hashes_by_epoch(epoch_num.into())
            .ok()
            .and_then(|hs| hs.last().cloned());

        match maybe_pivot_hash {
            Some(h) if h == hash => Ok(Some(0.into())),
            _ => Ok(None),
        }
    }

    fn block_uncles_count_by_number(
        &self, block_num: BlockNumber,
    ) -> RpcResult<Option<U256>> {
        info!(
            "RPC Request: eth_getUncleCountByBlockNumber block_number={:?}",
            block_num
        );

        let maybe_epoch = self
            .consensus
            .get_block_hashes_by_epoch(block_num.try_into()?)
            .ok();

        Ok(maybe_epoch.map(|_| 0.into()))
    }

    fn code_at(
        &self, address: H160, epoch_num: Option<BlockNumber>,
    ) -> RpcResult<Bytes> {
        let epoch_num = epoch_num.unwrap_or_default().try_into()?;

        info!(
            "RPC Request: eth_getCode address={:?} epoch_num={:?}",
            address, epoch_num
        );

        let state_db = self
            .consensus
            .get_eth_state_db_by_epoch_number(epoch_num, "num")?;

        let address = address.with_evm_space();

        let code = match state_db
            .get_account(&address)
            .map_err(|err| CfxRpcError::from(err))?
        {
            Some(acc) => match state_db
                .get_code(&address, &acc.code_hash)
                .map_err(|err| CfxRpcError::from(err))?
            {
                Some(code) => (*code.code).clone(),
                _ => vec![],
            },
            None => vec![],
        };

        Ok(Bytes::new(code))
    }

    fn send_raw_transaction(&self, raw: Bytes) -> RpcResult<H256> {
        info!(
            "RPC Request: eth_sendRawTransaction / eth_submitTransaction raw={:?}",
            raw,
        );
        let tx = if let Ok(tx) =
            TransactionWithSignature::from_raw(&raw.into_vec())
        {
            tx
        } else {
            bail!(EthApiError::FailedToDecodeSignedTransaction)
        };

        if tx.space() != Space::Ethereum {
            bail!(EthApiError::Other(
                "Incorrect transaction space".to_string()
            ));
        }

        if tx.recover_public().is_err() {
            bail!(EthApiError::InvalidTransactionSignature);
        }

        let r = self.send_transaction_with_signature(tx)?;
        Ok(r)
    }

    fn submit_transaction(&self, raw: Bytes) -> RpcResult<H256> {
        self.send_raw_transaction(raw)
    }

    fn call(
        &self, request: CallRequest, block_number_or_hash: Option<BlockNumber>,
    ) -> RpcResult<Bytes> {
        info!(
            "RPC Request: eth_call request={:?}, block_num={:?}",
            request, block_number_or_hash
        );

        let (execution_outcome, _estimation) =
            self.exec_transaction(request, block_number_or_hash)?;
        match execution_outcome {
            ExecutionOutcome::NotExecutedDrop(TxDropError::OldNonce(
                expected,
                got,
            )) => bail!(invalid_input_rpc_err(
                format! {"err: nonce is too old expected {:?} got {:?}", expected, got}
            )),
            ExecutionOutcome::NotExecutedDrop(
                TxDropError::InvalidRecipientAddress(recipient),
            ) => bail!(invalid_input_rpc_err(
                format! {"err: invalid recipient address {:?}", recipient}
            )),
            ExecutionOutcome::NotExecutedDrop(
                TxDropError::NotEnoughGasLimit { expected, got },
            ) => bail!(invalid_input_rpc_err(
                format! {"err: not enough gas limit with respected to tx size: expected {:?} got {:?}", expected, got}
            )),
            ExecutionOutcome::NotExecutedToReconsiderPacking(e) => {
                bail!(invalid_input_rpc_err(format! {"err: {:?}", e}))
            }
            ExecutionOutcome::ExecutionErrorBumpNonce(
                ExecutionError::VmError(VmError::Reverted),
                executed,
            ) => bail!(geth_call_execution_error(
                format!(
                    "execution reverted: {}",
                    revert_reason_decode(&executed.output)
                ),
                format!("0x{}", executed.output.to_hex::<String>())
            )),
            ExecutionOutcome::ExecutionErrorBumpNonce(
                ExecutionError::VmError(e),
                executed,
            ) => bail!(geth_call_execution_error(
                format!("execution reverted: {}", e),
                format!("0x{}", executed.output.to_hex::<String>())
            )),
            ExecutionOutcome::ExecutionErrorBumpNonce(e, _) => {
                bail!(geth_call_execution_error(
                    format! {"execution failed: {:?}", e},
                    "".into()
                ))
            }
            ExecutionOutcome::Finished(executed) => Ok(executed.output.into()),
        }
    }

    fn estimate_gas(
        &self, request: CallRequest, block_number_or_hash: Option<BlockNumber>,
    ) -> RpcResult<U256> {
        info!(
            "RPC Request: eth_estimateGas request={:?}, block_num={:?}",
            request, block_number_or_hash
        );
        let (execution_outcome, estimation) =
            self.exec_transaction(request, block_number_or_hash)?;
        match execution_outcome {
            ExecutionOutcome::NotExecutedDrop(TxDropError::OldNonce(
                expected,
                got,
            )) => bail!(invalid_input_rpc_err(
                format! {"failed with {MAX_GAS_CALL_REQUEST} gas: nonce is too old expected {:?} got {:?}", expected, got}
            )),
            ExecutionOutcome::NotExecutedDrop(
                TxDropError::InvalidRecipientAddress(recipient),
            ) => bail!(invalid_input_rpc_err(
                format! {"failed with {MAX_GAS_CALL_REQUEST} gas: invalid recipient address {:?}", recipient}
            )),
            ExecutionOutcome::NotExecutedDrop(
                TxDropError::NotEnoughGasLimit { expected, got },
            ) => bail!(invalid_input_rpc_err(
                format! {"failed with {MAX_GAS_CALL_REQUEST} gas: not enough gas limit with respected to tx size: expected {:?} got {:?}", expected, got}
            )),
            ExecutionOutcome::NotExecutedToReconsiderPacking(e) => {
                bail!(invalid_input_rpc_err(
                    format! {"failed with {MAX_GAS_CALL_REQUEST} gas: {:?}", e}
                ))
            }
            ExecutionOutcome::ExecutionErrorBumpNonce(
                ExecutionError::VmError(VmError::Reverted),
                executed,
            ) => {
                let (revert_error, innermost_error, errors) =
                    decode_error(&executed, |addr| *addr);

                bail!(geth_call_execution_error(
                    format!(
                        "failed with {MAX_GAS_CALL_REQUEST} gas: {} {}",
                        revert_error, innermost_error
                    ),
                    errors.join("\n"),
                ))
            }
            ExecutionOutcome::ExecutionErrorBumpNonce(e, _) => {
                bail!(geth_call_execution_error(
                    format!("failed with {MAX_GAS_CALL_REQUEST} gas: {:?})", e),
                    "".into()
                ))
            }
            ExecutionOutcome::Finished(executed) => executed,
        };

        Ok(estimation.estimated_gas_limit)
    }

    fn fee_history(
        &self, block_count: HexU64, newest_block: BlockNumber,
        reward_percentiles: Vec<f64>,
    ) -> RpcResult<FeeHistory> {
        info!(
            "RPC Request: eth_feeHistory: block_count={}, newest_block={:?}, reward_percentiles={:?}",
            block_count, newest_block, reward_percentiles
        );

        if block_count.as_u64() == 0 {
            return Ok(FeeHistory::new());
        }

        // keep read lock to ensure consistent view
        let _consensus = self.consensus_graph().inner.read();

        let fetch_block = |height| {
            let maybe_block = self
                .consensus_graph()
                .get_phantom_block_pivot_by_number(
                    EpochNumber::Number(height),
                    None,
                    false,
                )
                .map_err(RpcError::invalid_params)?;
            if let Some(block) = maybe_block {
                // Internal error happens only if the fetch header has
                // inconsistent block height
                Ok(block)
            } else {
                Err(RpcError::invalid_params(
                    "Specified block header does not exist",
                ))
            }
        };

        let start_height: u64 = self
            .consensus_graph()
            .get_height_from_epoch_number(newest_block.try_into()?)
            .map_err(RpcError::invalid_params)?;

        let mut current_height = start_height;

        let mut fee_history = FeeHistory::new();
        while current_height
            >= start_height.saturating_sub(block_count.as_u64() - 1)
        {
            let block = fetch_block(current_height)?;

            // Internal error happens only if the fetch header has inconsistent
            // block height
            fee_history
                .push_front_block(
                    Space::Ethereum,
                    &reward_percentiles,
                    &block.pivot_header,
                    block.transactions.iter().map(|x| &**x),
                )
                .map_err(|_| RpcError::internal_error())?;

            if current_height == 0 {
                break;
            } else {
                current_height -= 1;
            }
        }

        let block = fetch_block(start_height + 1)?;
        let oldest_block = if current_height == 0 {
            0
        } else {
            current_height + 1
        };
        fee_history.finish(
            oldest_block,
            block.pivot_header.base_price().as_ref(),
            Space::Ethereum,
        );
        Ok(fee_history)
    }

    fn transaction_by_hash(
        &self, hash: H256,
    ) -> RpcResult<Option<Transaction>> {
        info!("RPC Request: eth_getTransactionByHash({:?})", hash);

        let tx_index = match self
            .consensus
            .get_data_manager()
            .transaction_index_by_hash(&hash, false /* update_cache */)
        {
            None => return Ok(self.get_tx_from_txpool(hash)),
            Some(tx_index) => tx_index,
        };

        let epoch_num =
            match self.consensus.get_block_epoch_number(&tx_index.block_hash) {
                None => return Ok(self.get_tx_from_txpool(hash)),
                Some(n) => n,
            };

        let maybe_block = self
            .consensus_graph()
            .get_phantom_block_by_number(
                EpochNumber::Number(epoch_num),
                None,
                false, /* include_traces */
            )
            .map_err(RpcError::invalid_params)?;

        let phantom_block = match maybe_block {
            None => return Ok(self.get_tx_from_txpool(hash)),
            Some(b) => b,
        };

        for (idx, tx) in phantom_block.transactions.iter().enumerate() {
            if tx.hash() == hash {
                let tx = block_tx_by_index(Some(phantom_block), idx);
                if let Some(tx_ref) = &tx {
                    if tx_ref.status
                        == Some(
                            TransactionStatus::Skipped
                                .in_space(Space::Ethereum)
                                .into(),
                        )
                    {
                        // A skipped transaction is not available to clients if
                        // accessed by its hash.
                        return Ok(None);
                    }
                }
                return Ok(tx);
            }
        }

        Ok(self.get_tx_from_txpool(hash))
    }

    fn transaction_by_block_hash_and_index(
        &self, hash: H256, idx: Index,
    ) -> RpcResult<Option<Transaction>> {
        info!("RPC Request: eth_getTransactionByBlockHashAndIndex hash={:?}, idx={:?}", hash, idx);

        let phantom_block = {
            // keep read lock to ensure consistent view
            let _inner = self.consensus_graph().inner.read();

            self.consensus_graph()
                .get_phantom_block_by_hash(
                    &hash, false, /* include_traces */
                )
                .map_err(RpcError::invalid_params)?
        };

        Ok(block_tx_by_index(phantom_block, idx.value()))
    }

    fn transaction_by_block_number_and_index(
        &self, block_num: BlockNumber, idx: Index,
    ) -> RpcResult<Option<Transaction>> {
        info!("RPC Request: eth_getTransactionByBlockNumberAndIndex block_num={:?}, idx={:?}", block_num, idx);

        let phantom_block = {
            // keep read lock to ensure consistent view
            let _inner = self.consensus_graph().inner.read();

            self.consensus_graph()
                .get_phantom_block_by_number(
                    block_num.try_into()?,
                    None,
                    false, /* include_traces */
                )
                .map_err(RpcError::invalid_params)?
        };

        Ok(block_tx_by_index(phantom_block, idx.value()))
    }

    fn transaction_receipt(&self, tx_hash: H256) -> RpcResult<Option<Receipt>> {
        info!(
            "RPC Request: eth_getTransactionReceipt tx_hash={:?}",
            tx_hash
        );

        let tx_index =
            match self.consensus.get_data_manager().transaction_index_by_hash(
                &tx_hash, false, /* update_cache */
            ) {
                None => return Ok(None),
                Some(tx_index) => tx_index,
            };

        let epoch_num =
            match self.consensus.get_block_epoch_number(&tx_index.block_hash) {
                None => return Ok(None),
                Some(n) => n,
            };

        if epoch_num > self.consensus_graph().best_executed_state_epoch_number()
        {
            // The receipt is only visible to optimistic execution.
            return Ok(None);
        }

        let maybe_block = self
            .consensus_graph()
            .get_phantom_block_by_number(
                EpochNumber::Number(epoch_num),
                None,
                false, /* include_traces */
            )
            .map_err(RpcError::invalid_params)?;

        let phantom_block = match maybe_block {
            None => return Ok(None),
            Some(b) => b,
        };

        let mut prior_log_index = 0;

        for (idx, tx) in phantom_block.transactions.iter().enumerate() {
            if tx.hash() == tx_hash {
                let receipt = self.construct_rpc_receipt(
                    &phantom_block,
                    idx,
                    &mut prior_log_index,
                )?;
                // A skipped transaction is not available to clients if accessed
                // by its hash.
                if receipt.status_code
                    == TransactionStatus::Skipped
                        .in_space(Space::Ethereum)
                        .into()
                {
                    return Ok(None);
                }

                return Ok(Some(receipt));
            }

            // if the if-branch was not entered, we do the bookeeping here
            prior_log_index += phantom_block.receipts[idx].logs.len();
        }

        Ok(None)
    }

    fn uncle_by_block_hash_and_index(
        &self, hash: H256, idx: Index,
    ) -> RpcResult<Option<RpcBlock>> {
        info!(
            "RPC Request: eth_getUncleByBlockHashAndIndex hash={:?}, idx={:?}",
            hash, idx
        );
        // We do not have uncle block
        Ok(None)
    }

    fn uncle_by_block_number_and_index(
        &self, block_num: BlockNumber, idx: Index,
    ) -> RpcResult<Option<RpcBlock>> {
        info!("RPC Request: eth_getUncleByBlockNumberAndIndex block_num={:?}, idx={:?}", block_num, idx);
        // We do not have uncle block
        Ok(None)
    }

    fn logs(&self, filter: EthRpcLogFilter) -> RpcResult<Vec<Log>> {
        info!("RPC Request: eth_getLogs({:?})", filter);

        let filter: LogFilter =
            filter.into_primitive(self.consensus.clone())?;

        let logs = self
            .consensus_graph()
            .logs(filter)
            .map_err(|err| CfxRpcError::from(err))?;

        // If the results does not fit into `max_limit`, report an error
        if let Some(max_limit) = self.config.get_logs_filter_max_limit {
            if logs.len() > max_limit {
                bail!(invalid_params("filter", format!("This query results in too many logs, max limitation is {}, please use a smaller block range", max_limit)));
            }
        }

        Ok(logs
            .iter()
            .cloned()
            .map(|l| Log::try_from_localized(l, self.consensus.clone(), false))
            .collect::<Result<_, _>>()?)
    }

    fn submit_hashrate(&self, _: U256, _: H256) -> RpcResult<bool> {
        info!("RPC Request: eth_submitHashrate");
        // We do not care mining
        Ok(false)
    }

    fn block_receipts(
        &self, block_num: Option<BlockNumber>,
    ) -> RpcResult<Vec<Receipt>> {
        info!(
            "RPC Request: parity_getBlockReceipts block_number={:?}",
            block_num
        );

        let block_num = block_num.unwrap_or_default();

        let b = {
            // keep read lock to ensure consistent view
            let _inner = self.consensus_graph().inner.read();

            let phantom_block = match block_num {
                BlockNumber::Hash { hash, .. } => self
                    .consensus_graph()
                    .get_phantom_block_by_hash(
                        &hash, false, /* include_traces */
                    )
                    .map_err(RpcError::invalid_params)?,
                _ => self
                    .consensus_graph()
                    .get_phantom_block_by_number(
                        block_num.try_into()?,
                        None,
                        false, /* include_traces */
                    )
                    .map_err(RpcError::invalid_params)?,
            };

            match phantom_block {
                None => return Err(unknown_block()),
                Some(b) => b,
            }
        };

        let mut block_receipts = vec![];
        let mut prior_log_index = 0;

        for idx in 0..b.receipts.len() {
            block_receipts.push(self.construct_rpc_receipt(
                &b,
                idx,
                &mut prior_log_index,
            )?);
        }

        Ok(block_receipts)
    }

    fn account_pending_transactions(
        &self, address: H160, maybe_start_nonce: Option<U256>,
        maybe_limit: Option<U64>,
    ) -> RpcResult<AccountPendingTransactions> {
        info!("RPC Request: eth_getAccountPendingTransactions(addr={:?}, start_nonce={:?}, limit={:?})",
              address, maybe_start_nonce, maybe_limit);

        let (pending_txs, tx_status, pending_count) =
            self.tx_pool.get_account_pending_transactions(
                &Address::from(address).with_evm_space(),
                maybe_start_nonce,
                maybe_limit.map(|limit| limit.as_usize()),
                self.consensus.best_epoch_number(),
            );
        Ok(AccountPendingTransactions {
            pending_transactions: pending_txs
                .into_iter()
                .map(|tx| {
                    Transaction::from_signed(
                        &tx,
                        (None, None, None),
                        (None, None),
                    )
                })
                .collect(),
            first_tx_status: tx_status,
            pending_count: pending_count.into(),
        })
    }
}<|MERGE_RESOLUTION|>--- conflicted
+++ resolved
@@ -16,7 +16,7 @@
             CallRequest, EthRpcLogFilter, Log, Receipt, SyncInfo, SyncStatus,
             Transaction,
         },
-        Bytes, FeeHistory, Index, U64 as HexU64,
+        Bytes, FeeHistory, Index, MAX_GAS_CALL_REQUEST, U64 as HexU64,
     },
 };
 use cfx_execute_helper::estimation::{
@@ -38,7 +38,7 @@
     SharedSynchronizationService, SharedTransactionPool,
 };
 use clap::crate_version;
-use jsonrpc_core::Error as RpcError;
+use jsonrpc_core::{Error as RpcError, Result as RpcResult};
 use primitives::{
     filter::LogFilter, receipt::EVM_SPACE_SUCCESS, Action,
     BlockHashOrEpochNumber, EpochNumber, StorageKey, StorageValue,
@@ -75,84 +75,6 @@
     }
 }
 
-<<<<<<< HEAD
-=======
-fn sign_call(
-    chain_id: u32, request: CallRequest,
-) -> RpcResult<SignedTransaction> {
-    let max_gas = U256::from(MAX_GAS_CALL_REQUEST);
-    let gas = min(request.gas.unwrap_or(max_gas), max_gas);
-    let nonce = request.nonce.unwrap_or_default();
-    let action = request.to.map_or(Action::Create, |addr| Action::Call(addr));
-    let value = request.value.unwrap_or_default();
-
-    let default_type_id = if request.max_fee_per_gas.is_some()
-        || request.max_priority_fee_per_gas.is_some()
-    {
-        EIP1559_TYPE
-    } else if request.access_list.is_some() {
-        EIP2930_TYPE
-    } else {
-        LEGACY_TX_TYPE
-    };
-    let transaction_type = request
-        .transaction_type
-        .unwrap_or(U64::from(default_type_id));
-
-    let gas_price = request.gas_price.unwrap_or(1.into());
-    let max_fee_per_gas = request
-        .max_fee_per_gas
-        .or(request.max_priority_fee_per_gas)
-        .unwrap_or(gas_price);
-    let max_priority_fee_per_gas =
-        request.max_priority_fee_per_gas.unwrap_or(U256::zero());
-    let access_list = request.access_list.unwrap_or(vec![]);
-    let data = request.data.unwrap_or_default().into_vec();
-
-    let transaction = match transaction_type.as_usize() as u8 {
-        LEGACY_TX_TYPE => Eip155(Eip155Transaction {
-            nonce,
-            gas_price,
-            gas,
-            action,
-            value,
-            chain_id: Some(chain_id),
-            data,
-        }),
-        EIP2930_TYPE => Eip2930(Eip2930Transaction {
-            chain_id,
-            nonce,
-            gas_price,
-            gas,
-            action,
-            value,
-            data,
-            access_list,
-        }),
-        EIP1559_TYPE => Eip1559(Eip1559Transaction {
-            chain_id,
-            nonce,
-            max_priority_fee_per_gas,
-            max_fee_per_gas,
-            gas,
-            action,
-            value,
-            data,
-            access_list,
-        }),
-        x => {
-            return Err(
-                invalid_params("Unrecognized transaction type", x).into()
-            );
-        }
-    };
-
-    let from = request.from.unwrap_or(Address::zero());
-
-    Ok(transaction.fake_sign_rpc(from.with_evm_space()))
-}
-
->>>>>>> 966670fd
 fn block_tx_by_index(
     phantom_block: Option<PhantomBlock>, idx: usize,
 ) -> Option<Transaction> {
