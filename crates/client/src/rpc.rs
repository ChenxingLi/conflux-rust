// Copyright 2019 Conflux Foundation. All rights reserved.
// Conflux is free software and distributed under GNU General Public License.
// See http://www.gnu.org/licenses/

use cfx_rpc_builder::{
    RpcModuleBuilder, RpcModuleSelection, RpcServerConfig, RpcServerHandle,
    TransportRpcModuleConfig,
};
use cfxcore::{
    SharedConsensusGraph, SharedSynchronizationService, SharedTransactionPool,
};
use jsonrpc_core::{MetaIoHandler, RemoteProcedure, Value};
use jsonrpc_http_server::{
    Server as HttpServer, ServerBuilder as HttpServerBuilder,
};
use jsonrpc_tcp_server::{
    MetaExtractor as TpcMetaExtractor, Server as TcpServer,
    ServerBuilder as TcpServerBuilder,
};
use jsonrpc_ws_server::{
    MetaExtractor as WsMetaExtractor, Server as WsServer,
    ServerBuilder as WsServerBuilder,
};
<<<<<<< HEAD
pub use jsonrpsee::server::ServerBuilder;
use std::{net::SocketAddr, sync::Arc};
=======
use log::{info, warn};
use std::sync::Arc;
>>>>>>> eaaade37

mod authcodes;
pub mod errors;
pub mod extractor;
mod helpers;
mod http_common;
pub mod impls;
pub mod informant;
mod interceptor;
pub mod metadata;
pub mod rpc_apis;
pub mod server_configuration;
mod traits;
pub mod types;

pub use cfxcore::errors::{
    BoxFuture as CoreBoxFuture, Error as CoreError, Result as CoreResult,
};
pub use errors::{error_codes, invalid_params};

use self::{
    impls::{
        cfx::{CfxHandler, LocalRpcImpl, RpcImpl, TestRpcImpl, TraceHandler},
        cfx_filter::CfxFilterClient,
        common::RpcImpl as CommonImpl,
        eth_pubsub::PubSubClient as EthPubSubClient,
        light::{
            CfxHandler as LightCfxHandler, DebugRpcImpl as LightDebugRpcImpl,
            RpcImpl as LightImpl, TestRpcImpl as LightTestRpcImpl,
        },
        pool::TransactionPoolHandler,
        pos::{PoSInterceptor, PosHandler},
        pubsub::PubSubClient,
    },
    traits::{
        cfx::Cfx,
        cfx_filter::CfxFilter,
        debug::LocalRpc,
        eth_space::{
            eth::Eth, eth_filter::EthFilter, eth_pubsub::EthPubSub,
            trace::Trace as EthTrace,
        },
        pool::TransactionPool,
        pos::Pos,
        pubsub::PubSub,
        test::TestRpc,
        trace::Trace,
    },
};

pub use self::types::{Block as RpcBlock, Origin};
use crate::{
    configuration::Configuration,
    rpc::{
        impls::{
            eth::{EthHandler, EthTraceHandler, GethDebugHandler},
            eth_filter::EthFilterClient,
            RpcImplConfiguration,
        },
        interceptor::{RpcInterceptor, RpcProxy},
        rpc_apis::{Api, ApiSet},
        traits::eth_space::debug::Debug,
    },
};
use interceptor::{MetricsInterceptor, ThrottleInterceptor};
pub use metadata::Metadata;
pub use server_configuration::{
    HttpConfiguration, TcpConfiguration, WsConfiguration,
};
use std::collections::HashSet;

pub fn setup_public_rpc_apis(
    common: Arc<CommonImpl>, rpc: Arc<RpcImpl>, pubsub: PubSubClient,
    eth_pubsub: EthPubSubClient, conf: &Configuration,
) -> MetaIoHandler<Metadata> {
    setup_rpc_apis(
        common,
        rpc,
        pubsub,
        eth_pubsub,
        &conf.raw_conf.throttling_conf,
        "rpc",
        conf.raw_conf.public_rpc_apis.list_apis(),
    )
}

pub fn setup_public_eth_rpc_apis(
    common: Arc<CommonImpl>, rpc: Arc<RpcImpl>, pubsub: PubSubClient,
    eth_pubsub: EthPubSubClient, conf: &Configuration,
) -> MetaIoHandler<Metadata> {
    setup_rpc_apis(
        common,
        rpc,
        pubsub,
        eth_pubsub,
        &conf.raw_conf.throttling_conf,
        "rpc",
        conf.raw_conf.public_evm_rpc_apis.list_apis(),
    )
}

pub fn setup_debug_rpc_apis(
    common: Arc<CommonImpl>, rpc: Arc<RpcImpl>, pubsub: PubSubClient,
    eth_pubsub: EthPubSubClient, conf: &Configuration,
) -> MetaIoHandler<Metadata> {
    setup_rpc_apis(
        common,
        rpc,
        pubsub,
        eth_pubsub,
        &conf.raw_conf.throttling_conf,
        "rpc_local",
        ApiSet::All.list_apis(),
    )
}

fn setup_rpc_apis(
    common: Arc<CommonImpl>, rpc: Arc<RpcImpl>, pubsub: PubSubClient,
    eth_pubsub: EthPubSubClient, throttling_conf: &Option<String>,
    throttling_section: &str, apis: HashSet<Api>,
) -> MetaIoHandler<Metadata> {
    let mut handler = MetaIoHandler::default();
    for api in &apis {
        match api {
            Api::Cfx => {
                let cfx =
                    CfxHandler::new(common.clone(), rpc.clone()).to_delegate();
                extend_with_interceptor(
                    &mut handler,
                    &rpc.config,
                    cfx,
                    throttling_conf,
                    throttling_section,
                );

                if let Some(poll_lifetime) = rpc.config.poll_lifetime_in_seconds
                {
                    if let Some(h) = pubsub.handler().upgrade() {
                        let filter_client = CfxFilterClient::new(
                            rpc.consensus.clone(),
                            rpc.tx_pool.clone(),
                            eth_pubsub.epochs_ordered(),
                            h.executor.clone(),
                            poll_lifetime,
                            rpc.config.get_logs_filter_max_limit,
                            h.network.clone(),
                        )
                        .to_delegate();

                        extend_with_interceptor(
                            &mut handler,
                            &rpc.config,
                            filter_client,
                            throttling_conf,
                            throttling_section,
                        );
                    }
                }
            }
            Api::Eth => {
                info!("Add EVM RPC");
                let evm = EthHandler::new(
                    rpc.config.clone(),
                    rpc.consensus.clone(),
                    rpc.sync.clone(),
                    rpc.tx_pool.clone(),
                )
                .to_delegate();
                let evm_trace_handler = EthTraceHandler {
                    trace_handler: TraceHandler::new(
                        rpc.consensus.get_data_manager().clone(),
                        *rpc.sync.network.get_network_type(),
                        rpc.consensus.clone(),
                    ),
                }
                .to_delegate();
                extend_with_interceptor(
                    &mut handler,
                    &rpc.config,
                    evm,
                    throttling_conf,
                    throttling_section,
                );
                handler.extend_with(evm_trace_handler);

                if let Some(poll_lifetime) = rpc.config.poll_lifetime_in_seconds
                {
                    if let Some(h) = eth_pubsub.handler().upgrade() {
                        let filter_client = EthFilterClient::new(
                            rpc.consensus.clone(),
                            rpc.tx_pool.clone(),
                            eth_pubsub.epochs_ordered(),
                            h.executor.clone(),
                            poll_lifetime,
                            rpc.config.get_logs_filter_max_limit,
                        )
                        .to_delegate();

                        extend_with_interceptor(
                            &mut handler,
                            &rpc.config,
                            filter_client,
                            throttling_conf,
                            throttling_section,
                        );
                    }
                }
            }
            Api::Debug => {
                handler.extend_with(
                    LocalRpcImpl::new(common.clone(), rpc.clone())
                        .to_delegate(),
                );
            }
            Api::Pubsub => {
                extend_with_interceptor(
                    &mut handler,
                    &rpc.config,
                    pubsub.clone().to_delegate(),
                    throttling_conf,
                    throttling_section,
                );
            }
            Api::EthPubsub => {
                info!("Add EVM pubsub");
                extend_with_interceptor(
                    &mut handler,
                    &rpc.config,
                    eth_pubsub.clone().to_delegate(),
                    throttling_conf,
                    throttling_section,
                );
            }
            Api::EthDebug => {
                info!("Add geth debug method");
                let geth_debug = GethDebugHandler::new(
                    rpc.consensus.clone(),
                    rpc.config.max_estimation_gas_limit,
                );
                handler.extend_with(geth_debug.to_delegate());
            }
            Api::Test => {
                handler.extend_with(
                    TestRpcImpl::new(common.clone(), rpc.clone()).to_delegate(),
                );
            }
            Api::Trace => {
                let trace = TraceHandler::new(
                    rpc.consensus.get_data_manager().clone(),
                    *rpc.sync.network.get_network_type(),
                    rpc.consensus.clone(),
                )
                .to_delegate();
                extend_with_interceptor(
                    &mut handler,
                    &rpc.config,
                    trace,
                    throttling_conf,
                    throttling_section,
                );
            }
            Api::TxPool => {
                let txpool =
                    TransactionPoolHandler::new(common.clone()).to_delegate();
                extend_with_interceptor(
                    &mut handler,
                    &rpc.config,
                    txpool,
                    throttling_conf,
                    throttling_section,
                );
            }
            Api::Pos => {
                let pos = PosHandler::new(
                    common.pos_handler.clone(),
                    rpc.consensus.get_data_manager().clone(),
                    *rpc.sync.network.get_network_type(),
                    rpc.consensus.clone(),
                )
                .to_delegate();
                let pos_interceptor =
                    PoSInterceptor::new(common.pos_handler.clone());
                handler.extend_with(RpcProxy::new(pos, pos_interceptor));
            }
        }
    }

    add_meta_rpc_methods(handler, apis)
}

pub fn extend_with_interceptor<
    T: IntoIterator<Item = (String, RemoteProcedure<Metadata>)>,
>(
    handler: &mut MetaIoHandler<Metadata>, rpc_conf: &RpcImplConfiguration,
    rpc_impl: T, throttling_conf: &Option<String>, throttling_section: &str,
) {
    let interceptor =
        ThrottleInterceptor::new(throttling_conf, throttling_section);
    if rpc_conf.enable_metrics {
        handler.extend_with(RpcProxy::new(
            rpc_impl,
            MetricsInterceptor::new(interceptor),
        ));
    } else {
        handler.extend_with(RpcProxy::new(rpc_impl, interceptor));
    }
}

fn add_meta_rpc_methods(
    mut handler: MetaIoHandler<Metadata>, apis: HashSet<Api>,
) -> MetaIoHandler<Metadata> {
    // rpc_methods to return all available methods
    let methods: Vec<String> =
        handler.iter().map(|(method, _)| method).cloned().collect();
    handler.add_method("rpc_methods", move |_| {
        let method_list = methods
            .clone()
            .iter()
            .map(|m| Value::String(m.to_string()))
            .collect();
        Ok(Value::Array(method_list))
    });

    // rpc_modules
    let namespaces: Vec<String> =
        apis.into_iter().map(|item| format!("{}", item)).collect();
    handler.add_method("rpc_modules", move |_| {
        let ns = namespaces
            .clone()
            .iter()
            .map(|m| Value::String(m.to_string()))
            .collect();
        Ok(Value::Array(ns))
    });

    handler
}

pub fn setup_public_rpc_apis_light(
    common: Arc<CommonImpl>, rpc: Arc<LightImpl>, pubsub: PubSubClient,
    eth_pubsub: EthPubSubClient, conf: &Configuration,
) -> MetaIoHandler<Metadata> {
    setup_rpc_apis_light(
        common,
        rpc,
        pubsub,
        eth_pubsub,
        &conf.raw_conf.throttling_conf,
        "rpc",
        conf.raw_conf.public_rpc_apis.list_apis(),
    )
}

pub fn setup_debug_rpc_apis_light(
    common: Arc<CommonImpl>, rpc: Arc<LightImpl>, pubsub: PubSubClient,
    eth_pubsub: EthPubSubClient, conf: &Configuration,
) -> MetaIoHandler<Metadata> {
    let mut light_debug_apis = ApiSet::All.list_apis();
    light_debug_apis.remove(&Api::Trace);
    setup_rpc_apis_light(
        common,
        rpc,
        pubsub,
        eth_pubsub,
        &conf.raw_conf.throttling_conf,
        "rpc_local",
        light_debug_apis,
    )
}

fn setup_rpc_apis_light(
    common: Arc<CommonImpl>, rpc: Arc<LightImpl>, pubsub: PubSubClient,
    eth_pubsub: EthPubSubClient, throttling_conf: &Option<String>,
    throttling_section: &str, apis: HashSet<Api>,
) -> MetaIoHandler<Metadata> {
    let mut handler = MetaIoHandler::default();
    for api in apis {
        match api {
            Api::Cfx => {
                let cfx = LightCfxHandler::new(common.clone(), rpc.clone())
                    .to_delegate();
                let interceptor = ThrottleInterceptor::new(
                    throttling_conf,
                    throttling_section,
                );
                handler.extend_with(RpcProxy::new(cfx, interceptor));
            }
            Api::Eth => {
                warn!("Light nodes do not support evm ports.");
            }
            Api::EthDebug => {
                warn!("Light nodes do not support evm ports.");
            }
            Api::Debug => {
                handler.extend_with(
                    LightDebugRpcImpl::new(common.clone(), rpc.clone())
                        .to_delegate(),
                );
            }
            Api::Pubsub => handler.extend_with(pubsub.clone().to_delegate()),
            Api::EthPubsub => {
                handler.extend_with(eth_pubsub.clone().to_delegate())
            }
            Api::Test => {
                handler.extend_with(
                    LightTestRpcImpl::new(common.clone(), rpc.clone())
                        .to_delegate(),
                );
            }
            Api::Trace => {
                warn!("Light nodes do not support trace RPC");
            }
            Api::TxPool => {
                warn!("Light nodes do not support txpool RPC");
            }
            Api::Pos => {
                warn!("Light nodes do not support PoS RPC");
            }
        }
    }
    handler
}

pub fn start_tcp<H, T>(
    conf: TcpConfiguration, handler: H, extractor: T,
) -> Result<Option<TcpServer>, String>
where
    H: Into<MetaIoHandler<Metadata>>,
    T: TpcMetaExtractor<Metadata> + 'static,
{
    if !conf.enabled {
        return Ok(None);
    }

    match TcpServerBuilder::with_meta_extractor(handler, extractor)
        .start(&conf.address)
    {
        Ok(server) => Ok(Some(server)),
        Err(io_error) => {
            Err(format!("TCP error: {} (addr = {})", io_error, conf.address))
        }
    }
}

pub fn start_http(
    conf: HttpConfiguration, handler: MetaIoHandler<Metadata>,
) -> Result<Option<HttpServer>, String> {
    if !conf.enabled {
        return Ok(None);
    }
    let mut builder = HttpServerBuilder::new(handler);
    if let Some(threads) = conf.threads {
        builder = builder.threads(threads);
    }

    match builder
        .keep_alive(conf.keep_alive)
        .cors(conf.cors_domains.clone())
        .start_http(&conf.address)
    {
        Ok(server) => Ok(Some(server)),
        Err(io_error) => Err(format!(
            "HTTP error: {} (addr = {})",
            io_error, conf.address
        )),
    }
}

pub fn start_ws<H, T>(
    conf: WsConfiguration, handler: H, extractor: T,
) -> Result<Option<WsServer>, String>
where
    H: Into<MetaIoHandler<Metadata>>,
    T: WsMetaExtractor<Metadata> + 'static,
{
    if !conf.enabled {
        return Ok(None);
    }

    match WsServerBuilder::with_meta_extractor(handler, extractor)
        .max_payload(conf.max_payload_bytes)
        .start(&conf.address)
    {
        Ok(server) => Ok(Some(server)),
        Err(io_error) => {
            Err(format!("WS error: {} (addr = {})", io_error, conf.address))
        }
    }
}

// start espace rpc server v2(async)
pub async fn launch_async_rpc_servers(
    config: RpcImplConfiguration, consensus: SharedConsensusGraph,
    sync: SharedSynchronizationService, tx_pool: SharedTransactionPool,
    addr: Option<SocketAddr>,
) -> Result<Option<RpcServerHandle>, String> {
    if addr.is_none() {
        return Ok(None);
    }

    let rpc_module_builder =
        RpcModuleBuilder::new(config, consensus, sync, tx_pool);

    // TODO: set transport rpc module according to config
    let transport_rpc_module_config =
        TransportRpcModuleConfig::set_http(RpcModuleSelection::Standard);

    let transport_rpc_modules =
        rpc_module_builder.build(transport_rpc_module_config);

    // TODO: set server config according to config
    let http_server_builder = ServerBuilder::default();
    let server_config = RpcServerConfig::http(http_server_builder)
        .with_http_address(addr.unwrap());

    let server_handle = server_config
        .start(&transport_rpc_modules)
        .await
        .map_err(|e| e.to_string())?;

    Ok(Some(server_handle))
}<|MERGE_RESOLUTION|>--- conflicted
+++ resolved
@@ -21,13 +21,9 @@
     MetaExtractor as WsMetaExtractor, Server as WsServer,
     ServerBuilder as WsServerBuilder,
 };
-<<<<<<< HEAD
 pub use jsonrpsee::server::ServerBuilder;
+use log::{info, warn};
 use std::{net::SocketAddr, sync::Arc};
-=======
-use log::{info, warn};
-use std::sync::Arc;
->>>>>>> eaaade37
 
 mod authcodes;
 pub mod errors;
