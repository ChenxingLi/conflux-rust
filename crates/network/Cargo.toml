--- conflicted
+++ resolved
@@ -23,13 +23,8 @@
 serde_derive = { workspace = true }
 igd = "0.10"
 libc = "0.2.66"
-<<<<<<< HEAD
 rand = { workspace = true }
-parity-path = "0.1"
-=======
-rand = "0.7"
 parity-path = { workspace = true }
->>>>>>> 67b63c42
 keccak-hash = { workspace = true }
 enum-map = "0.4.0"
 enum-map-derive = "0.4.0"
