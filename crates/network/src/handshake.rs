// Copyright 2015-2019 Parity Technologies (UK) Ltd.
// This file is part of Parity Ethereum.

// Parity Ethereum is free software: you can redistribute it and/or modify
// it under the terms of the GNU General Public License as published by
// the Free Software Foundation, either version 3 of the License, or
// (at your option) any later version.

// Parity Ethereum is distributed in the hope that it will be useful,
// but WITHOUT ANY WARRANTY; without even the implied warranty of
// MERCHANTABILITY or FITNESS FOR A PARTICULAR PURPOSE.  See the
// GNU General Public License for more details.

// You should have received a copy of the GNU General Public License
// along with Parity Ethereum.  If not, see <http://www.gnu.org/licenses/>.

// Copyright 2019 Conflux Foundation. All rights reserved.
// Conflux is free software and distributed under GNU General Public License.
// See http://www.gnu.org/licenses/

use crate::{
<<<<<<< HEAD
    connection::Connection,
    keylib::{crypto::ecies, Secret},
    node_table::NodeId,
    service::HostMetadata,
    Error, ErrorKind,
=======
    connection::Connection, node_table::NodeId, service::HostMetadata, Error,
>>>>>>> 6512ec5d
};
use cfx_types::{Public, H256};
use io::{IoContext, StreamToken};
use log::{debug, error, trace};
use mio::tcp::TcpStream;
use priority_send_queue::SendQueuePriority;
use std::{
    sync::atomic::{AtomicBool, Ordering},
    time::Duration,
};

const AUTH_PACKET_SIZE: usize = 209;
const ACK_OF_AUTH_PACKET_SIZE: usize = 177;
const ACK_OF_ACK_PACKET_SIZE: usize = 145;
const HANDSHAKE_TIMEOUT: Duration = Duration::from_secs(5);

// used for test purpose only to bypass the cryptography
pub static BYPASS_CRYPTOGRAPHY: AtomicBool = AtomicBool::new(false);

#[derive(PartialEq, Eq, Debug)]
pub enum HandshakeState {
    /// Just created
    New,
    /// Waiting for auth packet
    ReadingAuth,
    /// Waiting for ack of auth packet
    ReadingAckofAuth,
    /// Waiting for ack of ack packet
    ReadingAckofAck,
    /// Ready to start a session
    StartSession,
}

/// Three-way handshake to exchange the node Id.
pub struct Handshake {
    /// Remote node public key
    pub id: NodeId,
    /// Underlying connection
    pub connection: Connection,
    /// Handshake state
    pub state: HandshakeState,
    /// nonce for verification
    nonce: H256,
}

impl Handshake {
    /// Create a new handshake object
    pub fn new(
        token: StreamToken, id: Option<&NodeId>, socket: TcpStream,
    ) -> Self {
        Handshake {
            id: id.cloned().unwrap_or_else(NodeId::default),
            connection: Connection::new(token, socket),
            state: HandshakeState::New,
            nonce: H256::random(),
        }
    }

    /// Start a handshake
    pub fn start<Message>(
        &mut self, io: &IoContext<Message>, host: &HostMetadata,
    ) -> Result<(), Error>
    where Message: Send + Clone + Sync + 'static {
        io.register_timer(self.connection.token(), HANDSHAKE_TIMEOUT)?;

        if !self.id.is_zero() {
            self.write_auth(io, host.id())?;
        } else {
            self.state = HandshakeState::ReadingAuth;
        };

        Ok(())
    }

    /// Check if handshake is complete
    pub fn done(&self) -> bool { self.state == HandshakeState::StartSession }

    /// Readable IO handler. Drives the state change.
    pub fn readable<Message>(
        &mut self, io: &IoContext<Message>, host: &HostMetadata,
    ) -> Result<bool, Error>
    where Message: Send + Clone + Sync + 'static {
        trace!("handshake readable enter, state = {:?}", self.state);

        let data = match self.connection.readable()? {
            Some(data) => data,
            None => return Ok(false),
        };

        match self.state {
            HandshakeState::New => {
                error!("handshake readable invalid for New state");
            }
            HandshakeState::StartSession => {
                error!("handshake readable invalid for StartSession state");
            }
            HandshakeState::ReadingAuth => {
                if data.len() == 64
                    && BYPASS_CRYPTOGRAPHY.load(Ordering::Relaxed)
                {
                    self.read_node_id(io, host.id(), &data)?;
                } else {
                    self.read_auth(io, host.secret(), &data)?;
                }
            }
            HandshakeState::ReadingAckofAuth => {
                self.read_ack_of_auth(io, host.secret(), &data)?;
            }
            HandshakeState::ReadingAckofAck => {
                self.read_ack_of_ack(host.secret(), &data)?;
            }
        }

        if self.state == HandshakeState::StartSession {
            io.clear_timer(self.connection.token())?;
        }

        trace!("handshake readable leave, state = {:?}", self.state);

        Ok(true)
    }

    /// Sends auth message
    fn write_auth<Message>(
        &mut self, io: &IoContext<Message>, public: &Public,
    ) -> Result<(), Error>
    where Message: Send + Clone + Sync + 'static {
        trace!(
            "Sending handshake auth to {:?}",
            self.connection.remote_addr_str()
        );

        let mut data =
            Vec::with_capacity(Public::len_bytes() + H256::len_bytes());
        data.extend_from_slice(public.as_bytes());
        data.extend_from_slice(self.nonce.as_bytes());

        let message = ecies::encrypt(&self.id, &[], &data)?;

        self.connection.send(io, message, SendQueuePriority::High)?;
        self.state = HandshakeState::ReadingAckofAuth;

        Ok(())
    }

    /// Parse, validate and confirm auth message
    fn read_auth<Message>(
        &mut self, io: &IoContext<Message>, secret: &Secret, data: &[u8],
    ) -> Result<(), Error>
    where Message: Send + Clone + Sync + 'static {
        trace!(
            "Received handshake auth from {:?}",
            self.connection.remote_addr_str()
        );

        if data.len() != AUTH_PACKET_SIZE {
            debug!(
                "failed to read auth, wrong packet size {}, expected = {}",
                data.len(),
                AUTH_PACKET_SIZE
            );
            return Err(Error::BadProtocol.into());
        }

        let auth = ecies::decrypt(secret, &[], data)?;

        let (remote_public, remote_nonce) = auth.split_at(NodeId::len_bytes());
        self.id.assign_from_slice(remote_public);

        self.write_ack_of_auth(io, remote_nonce)
    }

    /// Sends ack of auth message
    fn write_ack_of_auth<Message>(
        &mut self, io: &IoContext<Message>, remote_nonce: &[u8],
    ) -> Result<(), Error>
    where Message: Send + Clone + Sync + 'static {
        trace!(
            "Sending handshake ack of auth to {:?}",
            self.connection.remote_addr_str()
        );

        let mut data =
            Vec::with_capacity(remote_nonce.len() + H256::len_bytes());
        data.extend_from_slice(remote_nonce);
        data.extend_from_slice(self.nonce.as_ref());

        let message = ecies::encrypt(&self.id, &[], &data)?;

        self.connection.send(io, message, SendQueuePriority::High)?;
        self.state = HandshakeState::ReadingAckofAck;

        Ok(())
    }

    // for test purpose only
    fn read_node_id<Message>(
        &mut self, io: &IoContext<Message>, public: &Public, data: &[u8],
    ) -> Result<(), Error>
    where Message: Send + Clone + Sync + 'static {
        trace!(
            "Received handshake auth from {:?}, node id len = {}",
            self.connection.remote_addr_str(),
            data.len()
        );
        assert_eq!(data.len(), 64);
        self.id.assign_from_slice(data);
        self.connection.send(
            io,
            public.as_bytes().into(),
            SendQueuePriority::High,
        )?;
        self.state = HandshakeState::StartSession;
        Ok(())
    }

    /// Parse and validate ack of auth message
    fn read_ack_of_auth<Message>(
        &mut self, io: &IoContext<Message>, secret: &Secret, data: &[u8],
    ) -> Result<(), Error>
    where Message: Send + Clone + Sync + 'static {
        trace!(
            "Received handshake ack of auth from {:?}",
            self.connection.remote_addr_str()
        );

        if data.len() != ACK_OF_AUTH_PACKET_SIZE {
            debug!(
                "failed to read ack of auth, wrong packet size {}, expected = {}",
                data.len(),
                ACK_OF_AUTH_PACKET_SIZE
            );
            return Err(Error::BadProtocol.into());
        }

        let ack = ecies::decrypt(secret, &[], data)?;

        let (self_nonce, remote_nonce) = ack.split_at(H256::len_bytes());

        if self_nonce != &self.nonce[..] {
            debug!("failed to read ack of auth, nonce mismatch");
            return Err(Error::BadProtocol.into());
        }

        self.write_ack_of_ack(io, remote_nonce)
    }

    fn write_ack_of_ack<Message>(
        &mut self, io: &IoContext<Message>, remote_nonce: &[u8],
    ) -> Result<(), Error>
    where Message: Send + Clone + Sync + 'static {
        trace!(
            "Sending handshake ack of ack to {:?}",
            self.connection.remote_addr_str()
        );

        let message = ecies::encrypt(&self.id, &[], remote_nonce)?;

        self.connection.send(io, message, SendQueuePriority::High)?;
        self.state = HandshakeState::StartSession;

        Ok(())
    }

    fn read_ack_of_ack(
        &mut self, secret: &Secret, data: &[u8],
    ) -> Result<(), Error> {
        trace!(
            "Received handshake ack of ack from {:?}",
            self.connection.remote_addr_str()
        );

        if data.len() != ACK_OF_ACK_PACKET_SIZE {
            debug!(
                "failed to read ack of ack, wrong packet size {}, expected = {}",
                data.len(),
                ACK_OF_ACK_PACKET_SIZE
            );
            return Err(Error::BadProtocol.into());
        }

        let nonce = ecies::decrypt(secret, &[], data)?;

        if &nonce[..] != &self.nonce[..] {
            debug!("failed to read ack of ack, nonce mismatch");
            return Err(Error::BadProtocol.into());
        }

        self.state = HandshakeState::StartSession;

        Ok(())
    }
}<|MERGE_RESOLUTION|>--- conflicted
+++ resolved
@@ -19,15 +19,11 @@
 // See http://www.gnu.org/licenses/
 
 use crate::{
-<<<<<<< HEAD
     connection::Connection,
     keylib::{crypto::ecies, Secret},
     node_table::NodeId,
     service::HostMetadata,
-    Error, ErrorKind,
-=======
-    connection::Connection, node_table::NodeId, service::HostMetadata, Error,
->>>>>>> 6512ec5d
+    Error,
 };
 use cfx_types::{Public, H256};
 use io::{IoContext, StreamToken};
