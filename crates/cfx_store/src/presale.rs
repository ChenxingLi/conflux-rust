// Copyright 2015-2020 Parity Technologies (UK) Ltd.
// This file is part of OpenEthereum.

// OpenEthereum is free software: you can redistribute it and/or modify
// it under the terms of the GNU General Public License as published by
// the Free Software Foundation, either version 3 of the License, or
// (at your option) any later version.

// OpenEthereum is distributed in the hope that it will be useful,
// but WITHOUT ANY WARRANTY; without even the implied warranty of
// MERCHANTABILITY or FITNESS FOR A PARTICULAR PURPOSE.  See the
// GNU General Public License for more details.

// You should have received a copy of the GNU General Public License
// along with OpenEthereum.  If not, see <http://www.gnu.org/licenses/>.

use crate::{
    crypto::{
        self, pbkdf2,
        publickey::{Address, KeyPair, Secret},
        Keccak256,
    },
    json, Error,
};
<<<<<<< HEAD
use json;
=======
use cfxkey::Password;
>>>>>>> eaaade37
use std::{fs, num::NonZeroU32, path::Path};

/// Pre-sale wallet.
pub struct PresaleWallet {
    iv: [u8; 16],
    ciphertext: Vec<u8>,
    address: Address,
}

impl From<json::PresaleWallet> for PresaleWallet {
    fn from(wallet: json::PresaleWallet) -> Self {
        let mut iv = [0u8; 16];
        iv.copy_from_slice(&wallet.encseed[..16]);

        let mut ciphertext = vec![];
        ciphertext.extend_from_slice(&wallet.encseed[16..]);

        let address_bytes: [u8; 20] = wallet.address.into();
        PresaleWallet {
            iv,
            ciphertext,
            address: Address::from(address_bytes),
        }
    }
}

impl PresaleWallet {
    /// Open a pre-sale wallet.
    pub fn open<P>(path: P) -> Result<Self, Error>
    where P: AsRef<Path> {
        let file = fs::File::open(path)?;
        let presale = json::PresaleWallet::load(file)
            .map_err(|e| Error::InvalidKeyFile(format!("{}", e)))?;
        Ok(PresaleWallet::from(presale))
    }

    /// Decrypt the wallet.
    pub fn decrypt(&self, password: &Password) -> Result<KeyPair, Error> {
        let mut derived_key = [0u8; 32];
        let salt = pbkdf2::Salt(password.as_bytes());
        let sec = pbkdf2::Secret(password.as_bytes());
        let iter = NonZeroU32::new(2000).expect("2000 > 0; qed");
        pbkdf2::sha256(iter.get(), salt, sec, &mut derived_key);

        let mut key = vec![0; self.ciphertext.len()];
        let len = crypto::aes::decrypt_128_cbc(
            &derived_key[0..16],
            &self.iv,
            &self.ciphertext,
            &mut key,
        )
        .map_err(|_| Error::InvalidPassword)?;
        let unpadded = &key[..len];

        let secret = Secret::import_key(&unpadded.keccak256())?;
        if let Ok(kp) = KeyPair::from_secret(secret) {
            if kp.address() == self.address {
                return Ok(kp);
            }
        }

        Err(Error::InvalidPassword)
    }
}

#[cfg(test)]
mod tests {
    use super::PresaleWallet;
    use crate::json;

    #[test]
    fn test() {
        let json = r#"
		{
			"encseed": "137103c28caeebbcea5d7f95edb97a289ded151b72159137cb7b2671f394f54cff8c121589dcb373e267225547b3c71cbdb54f6e48ec85cd549f96cf0dedb3bc0a9ac6c79b9c426c5878ca2c9d06ff42a23cb648312fc32ba83649de0928e066",
			"ethaddr": "ede84640d1a1d3e06902048e67aa7db8d52c2ce1",
			"email": "123@gmail.com",
			"btcaddr": "1JvqEc6WLhg6GnyrLBe2ztPAU28KRfuseH"
		} "#;

        let wallet = json::PresaleWallet::load(json.as_bytes()).unwrap();
        let wallet = PresaleWallet::from(wallet);
        assert!(wallet.decrypt(&"123".into()).is_ok());
        assert!(wallet.decrypt(&"124".into()).is_err());
    }
}<|MERGE_RESOLUTION|>--- conflicted
+++ resolved
@@ -22,11 +22,7 @@
     },
     json, Error,
 };
-<<<<<<< HEAD
-use json;
-=======
 use cfxkey::Password;
->>>>>>> eaaade37
 use std::{fs, num::NonZeroU32, path::Path};
 
 /// Pre-sale wallet.
