--- conflicted
+++ resolved
@@ -291,11 +291,7 @@
     }
 }
 
-<<<<<<< HEAD
-impl<Cost: 'static + CostType> Interpreter<Cost> {
-=======
 impl<Cost: CostType, const CANCUN: bool> Interpreter<Cost, CANCUN> {
->>>>>>> ed27519c
     /// Create a new `Interpreter` instance with shared cache.
     pub fn new(
         mut params: ActionParams, cache: Arc<SharedCache<CANCUN>>, spec: &Spec,
@@ -1672,7 +1668,9 @@
     }
 }
 
-impl<Cost: 'static + CostType> InterpreterInfo for Interpreter<Cost> {
+impl<Cost: CostType, const CANCUN: bool> InterpreterInfo
+    for Interpreter<Cost, CANCUN>
+{
     fn gas_remainning(&self) -> U256 {
         self.gasometer
             .as_ref()
