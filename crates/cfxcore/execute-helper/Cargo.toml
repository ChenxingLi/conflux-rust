--- conflicted
+++ resolved
@@ -18,14 +18,6 @@
 solidity-abi = { workspace = true }
 pow-types = { workspace = true }
 typemap = { workspace = true }
-<<<<<<< HEAD
-alloy-primitives = { workspace = true }
-alloy-sol-types = { workspace = true }
-revm = { workspace = true, default-features = false, features = ["std"] }
-=======
-
-
->>>>>>> ded317ec
 alloy-rpc-types-trace = { workspace = true }
 geth-tracer = { workspace = true }
 cfx-parity-trace-types = { workspace = true }