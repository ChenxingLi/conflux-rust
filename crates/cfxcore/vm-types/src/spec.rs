// Copyright 2015-2018 Parity Technologies (UK) Ltd.
// This file is part of Parity.

// Parity is free software: you can redistribute it and/or modify
// it under the terms of the GNU General Public License as published by
// the Free Software Foundation, either version 3 of the License, or
// (at your option) any later version.

// Parity is distributed in the hope that it will be useful,
// but WITHOUT ANY WARRANTY; without even the implied warranty of
// MERCHANTABILITY or FITNESS FOR A PARTICULAR PURPOSE.  See the
// GNU General Public License for more details.

// You should have received a copy of the GNU General Public License
// along with Parity.  If not, see <http://www.gnu.org/licenses/>.

// Copyright 2019 Conflux Foundation. All rights reserved.
// Conflux is free software and distributed under GNU General Public License.
// See http://www.gnu.org/licenses/

//! Cost spec and other parameterisations for the EVM.
use cfx_types::{address_util::AddressUtil, Address};
use primitives::{block::BlockHeight, BlockNumber};

/// Definition of the cost spec and other parameterisations for the VM.
#[derive(Debug, Clone)]
pub struct Spec {
    /// Does it support exceptional failed code deposit
    pub exceptional_failed_code_deposit: bool,
    /// VM stack limit
    pub stack_limit: usize,
    /// Max number of nested calls/creates
    pub max_depth: usize,
    /// Gas prices for instructions in all tiers
    pub tier_step_gas: [usize; 8],
    /// Gas price for `EXP` opcode
    pub exp_gas: usize,
    /// Additional gas for `EXP` opcode for each byte of exponent
    pub exp_byte_gas: usize,
    /// Gas price for `SHA3` opcode
    pub sha3_gas: usize,
    /// Additional gas for `SHA3` opcode for each word of hashed memory
    pub sha3_word_gas: usize,
    /// Gas price for loading from storage
    pub sload_gas: usize,
    /// Gas price for setting new value to storage (`storage==0`, `new!=0`)
    pub sstore_set_gas: usize,
    /// Gas price for altering value in storage
    pub sstore_reset_gas: usize,
    /// Gas refund for `SSTORE` clearing (when `storage!=0`, `new==0`)
    pub sstore_refund_gas: usize,
    /// Gas price for `JUMPDEST` opcode
    pub jumpdest_gas: usize,
    /// Gas price for `LOG*`
    pub log_gas: usize,
    /// Additional gas for data in `LOG*`
    pub log_data_gas: usize,
    /// Additional gas for each topic in `LOG*`
    pub log_topic_gas: usize,
    /// Gas price for `CREATE` opcode
    pub create_gas: usize,
    /// Gas price for `*CALL*` opcodes
    pub call_gas: usize,
    /// Stipend for transfer for `CALL|CALLCODE` opcode when `value>0`
    pub call_stipend: usize,
    /// Additional gas required for value transfer (`CALL|CALLCODE`)
    pub call_value_transfer_gas: usize,
    /// Additional gas for creating new account (`CALL|CALLCODE`)
    pub call_new_account_gas: usize,
    /// Refund for SUICIDE
    pub suicide_refund_gas: usize,
    /// Gas for used memory
    pub memory_gas: usize,
    /// Coefficient used to convert memory size to gas price for memory
    pub quad_coeff_div: usize,
    /// Cost for contract length when executing `CREATE`
    pub create_data_gas: usize,
    /// Maximum code size when creating a contract.
    pub create_data_limit: usize,
    /// Transaction cost
    pub tx_gas: usize,
    /// `CREATE` transaction cost
    pub tx_create_gas: usize,
    /// Additional cost for empty data transaction
    pub tx_data_zero_gas: usize,
    /// Aditional cost for non-empty data transaction
    pub tx_data_non_zero_gas: usize,
    /// Gas price for copying memory
    pub copy_gas: usize,
    /// Price of EXTCODESIZE
    pub extcodesize_gas: usize,
    /// Base price of EXTCODECOPY
    pub extcodecopy_base_gas: usize,
    /// Price of BALANCE
    pub balance_gas: usize,
    /// Price of EXTCODEHASH
    pub extcodehash_gas: usize,
    /// Price of SUICIDE
    pub suicide_gas: usize,
    /// Price for retiring PoS node.
    pub retire_gas: usize,
    /// Price for deploying Eip-1820 contract.
    pub eip1820_gas: usize,
    pub access_list_storage_key_gas: usize,
    pub access_list_address_gas: usize,
    /// Amount of additional gas to pay when SUICIDE credits a non-existant
    /// account
    pub suicide_to_new_account_cost: usize,
    /// If Some(x):
    ///     let limit = GAS * (x - 1) / x;
    ///     let CALL's gas = min(requested, limit);
    ///     let CREATE's gas = limit;
    /// If None:
    ///     let CALL's gas = (requested > GAS ? \[OOG\] : GAS);
    ///     let CREATE's gas = GAS;
    pub sub_gas_cap_divisor: Option<usize>,
    /// Don't ever make empty accounts; contracts start with nonce=1. Also,
    /// don't charge 25k when sending/suicide zero-value.
    pub no_empty: bool,
    /// Kill empty accounts if touched.
    pub kill_empty: bool,
    /// Blockhash instruction gas cost.
    pub blockhash_gas: usize,
    /// Kill basic accounts below this balance if touched.
    pub kill_dust: CleanDustMode,
    /// VM execution does not increase null signed address nonce if this field
    /// is true.
    pub keep_unsigned_nonce: bool,
    /// Wasm extra specs, if wasm activated
    pub wasm: Option<WasmCosts>,
    /// The magnification of gas storage occupying related operaions.
    pub evm_gas_ratio: usize,
    /// CIP-43: Introduce Finality via Voting Among Staked
    pub cip43_init: bool,
    pub cip43_contract: bool,
    /// CIP-62: Enable EC-related builtin contract
    pub cip62: bool,
    /// CIP-64: Get current epoch number through internal contract
    pub cip64: bool,
    /// CIP-71: Disable anti-reentrancy
    pub cip71: bool,
    /// CIP-78: Correct `is_sponsored` fields in receipt
    pub cip78a: bool,
    /// CIP-78: Correct `is_sponsored` fields in receipt
    pub cip78b: bool,
    /// CIP-90: A Space that Fully EVM Compatible
    pub cip90: bool,
    /// CIP-94: On-chain Parameter DAO Vote
    pub cip94: bool,
    pub cip94_activation_block_number: u64,
    /// CIP-97: Remove staking list
    pub cip97: bool,
    /// CIP-98: Fix espace bug
    pub cip98: bool,
    /// CIP-105: Minimal DAO votes requirement based on PoS votes.
    pub cip105: bool,
    pub cip_sigma_fix: bool,
    /// CIP-107: Reduce storage collateral refund.
    pub cip107: bool,
    /// CIP-118: Query Unused Storage Points in Internal Contract
    pub cip118: bool,
    /// CIP-119: PUSH0 instruction
    pub cip119: bool,
    /// CIP-131: Retain Whitelist on Contract Deletion
    pub cip131: bool,
    /// CIP-132: Fix Static Context Check for Internal Contracts
    pub cip132: bool,
<<<<<<< HEAD
    pub cip1559: bool,
=======
    /// CIP-133: Enhanced Block Hash Query
    pub cip133_b: BlockNumber,
    pub cip133_e: BlockHeight,
    pub cip133_core: bool,
>>>>>>> c0569839
    pub params_dao_vote_period: u64,
}

/// Wasm cost table
#[derive(Debug, Clone)]
pub struct WasmCosts {
    /// Default opcode cost
    pub regular: u32,
    /// Div operations multiplier.
    pub div: u32,
    /// Div operations multiplier.
    pub mul: u32,
    /// Memory (load/store) operations multiplier.
    pub mem: u32,
    /// General static query of U256 value from env-info
    pub static_u256: u32,
    /// General static query of Address value from env-info
    pub static_address: u32,
    /// Memory stipend. Amount of free memory (in 64kb pages) each contract
    /// can use for stack.
    pub initial_mem: u32,
    /// Grow memory cost, per page (64kb)
    pub grow_mem: u32,
    /// Memory copy cost, per byte
    pub memcpy: u32,
    /// Max stack height (native WebAssembly stack limiter)
    pub max_stack_height: u32,
    /// Cost of wasm opcode is calculated as TABLE_ENTRY_COST * `opcodes_mul`
    /// / `opcodes_div`
    pub opcodes_mul: u32,
    /// Cost of wasm opcode is calculated as TABLE_ENTRY_COST * `opcodes_mul`
    /// / `opcodes_div`
    pub opcodes_div: u32,
    /// Whether create2 extern function is activated.
    pub have_create2: bool,
    /// Whether gasleft extern function is activated.
    pub have_gasleft: bool,
}

impl Default for WasmCosts {
    fn default() -> Self {
        WasmCosts {
            regular: 1,
            div: 16,
            mul: 4,
            mem: 2,
            static_u256: 64,
            static_address: 40,
            initial_mem: 4096,
            grow_mem: 8192,
            memcpy: 1,
            max_stack_height: 64 * 1024,
            opcodes_mul: 3,
            opcodes_div: 8,
            have_create2: false,
            have_gasleft: false,
        }
    }
}

/// Dust accounts cleanup mode.
#[derive(Clone, Debug, PartialEq, Eq)]
pub enum CleanDustMode {
    /// Dust cleanup is disabled.
    Off,
    /// Basic dust accounts will be removed.
    BasicOnly,
    /// Basic and contract dust accounts will be removed.
    WithCodeAndStorage,
}

impl Spec {
    /// The spec when Conflux launches the mainnet. It should never changed
    /// since the mainnet has launched.
    pub const fn genesis_spec() -> Spec {
        Spec {
            exceptional_failed_code_deposit: true,
            stack_limit: 1024,
            max_depth: 1024,
            tier_step_gas: [0, 2, 3, 5, 8, 10, 20, 0],
            exp_gas: 10,
            exp_byte_gas: 50,
            sha3_gas: 30,
            sha3_word_gas: 6,
            sload_gas: 200,
            sstore_set_gas: 20000,
            sstore_reset_gas: 5000,
            sstore_refund_gas: 15000,
            jumpdest_gas: 1,
            log_gas: 375,
            log_data_gas: 8,
            log_topic_gas: 375,
            create_gas: 32000,
            call_gas: 700,
            call_stipend: 2300,
            call_value_transfer_gas: 9000,
            call_new_account_gas: 25000,
            suicide_refund_gas: 24000,
            memory_gas: 3,
            quad_coeff_div: 512,
            create_data_gas: 200,
            create_data_limit: 49152,
            tx_gas: 21000,
            tx_create_gas: 53000,
            tx_data_zero_gas: 4,
            tx_data_non_zero_gas: 68,
            copy_gas: 3,
            extcodesize_gas: 700,
            extcodecopy_base_gas: 700,
            extcodehash_gas: 400,
            balance_gas: 400,
            suicide_gas: 5000,
            retire_gas: 5_000_000,
            eip1820_gas: 1_500_000,
            access_list_storage_key_gas: 1900,
            access_list_address_gas: 2400,
            suicide_to_new_account_cost: 25000,
            sub_gas_cap_divisor: Some(64),
            no_empty: true,
            kill_empty: true,
            blockhash_gas: 20,
            kill_dust: CleanDustMode::Off,
            keep_unsigned_nonce: false,
            wasm: None,
            cip43_init: false,
            cip43_contract: false,
            cip62: false,
            cip64: false,
            cip71: false,
            cip90: false,
            cip78a: false,
            cip78b: false,
            cip94: false,
            evm_gas_ratio: 2,
            cip94_activation_block_number: u64::MAX,
            params_dao_vote_period: 0,
            cip97: false,
            cip98: false,
            cip105: false,
            cip_sigma_fix: false,
            cip107: false,
            cip118: false,
            cip119: false,
            cip131: false,
            cip132: false,
<<<<<<< HEAD
            cip1559: false,
=======
            cip133_b: u64::MAX,
            cip133_e: u64::MAX,
            cip133_core: false,
>>>>>>> c0569839
        }
    }

    #[cfg(any(test, feature = "testonly_code"))]
    pub fn new_spec_for_test() -> Spec { Self::genesis_spec() }

    /// Returns wasm spec
    ///
    /// May panic if there is no wasm spec
    pub fn wasm(&self) -> &WasmCosts {
        // *** Prefer PANIC here instead of silently breaking consensus! ***
        self.wasm.as_ref().expect("Wasm spec expected to exist while checking wasm contract. Misconfigured client?")
    }

    pub fn is_valid_address(&self, address: &Address) -> bool {
        address.is_genesis_valid_address()
    }
}

#[cfg(any(test, feature = "testonly_code"))]
impl Default for Spec {
    fn default() -> Self { Spec::new_spec_for_test() }
}<|MERGE_RESOLUTION|>--- conflicted
+++ resolved
@@ -165,14 +165,11 @@
     pub cip131: bool,
     /// CIP-132: Fix Static Context Check for Internal Contracts
     pub cip132: bool,
-<<<<<<< HEAD
-    pub cip1559: bool,
-=======
     /// CIP-133: Enhanced Block Hash Query
     pub cip133_b: BlockNumber,
     pub cip133_e: BlockHeight,
     pub cip133_core: bool,
->>>>>>> c0569839
+    pub cip1559: bool,
     pub params_dao_vote_period: u64,
 }
 
@@ -318,13 +315,10 @@
             cip119: false,
             cip131: false,
             cip132: false,
-<<<<<<< HEAD
-            cip1559: false,
-=======
             cip133_b: u64::MAX,
             cip133_e: u64::MAX,
             cip133_core: false,
->>>>>>> c0569839
+            cip1559: false,
         }
     }
 
