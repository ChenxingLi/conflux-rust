// Copyright 2015-2018 Parity Technologies (UK) Ltd.
// This file is part of Parity.

// Parity is free software: you can redistribute it and/or modify
// it under the terms of the GNU General Public License as published by
// the Free Software Foundation, either version 3 of the License, or
// (at your option) any later version.

// Parity is distributed in the hope that it will be useful,
// but WITHOUT ANY WARRANTY; without even the implied warranty of
// MERCHANTABILITY or FITNESS FOR A PARTICULAR PURPOSE.  See the
// GNU General Public License for more details.

// You should have received a copy of the GNU General Public License
// along with Parity.  If not, see <http://www.gnu.org/licenses/>.

// Copyright 2019 Conflux Foundation. All rights reserved.
// Conflux is free software and distributed under GNU General Public License.
// See http://www.gnu.org/licenses/

//! Cost spec and other parameterisations for the EVM.
use cfx_types::{address_util::AddressUtil, Address};
use primitives::{block::BlockHeight, BlockNumber};

/// Definition of the cost spec and other parameterisations for the VM.
#[derive(Debug, Clone)]
pub struct Spec {
    /// Does it support exceptional failed code deposit
    pub exceptional_failed_code_deposit: bool,
    /// VM stack limit
    pub stack_limit: usize,
    /// Max number of nested calls/creates
    pub max_depth: usize,
    /// Gas prices for instructions in all tiers
    pub tier_step_gas: [usize; 8],
    /// Gas price for `EXP` opcode
    pub exp_gas: usize,
    /// Additional gas for `EXP` opcode for each byte of exponent
    pub exp_byte_gas: usize,
    /// Gas price for `SHA3` opcode
    pub sha3_gas: usize,
    /// Additional gas for `SHA3` opcode for each word of hashed memory
    pub sha3_word_gas: usize,
    /// Gas price for loading from storage
    pub sload_gas: usize,
    /// Gas price for setting new value to storage (`storage==0`, `new!=0`)
    pub sstore_set_gas: usize,
    /// Gas price for altering value in storage
    pub sstore_reset_gas: usize,
    /// Gas refund for `SSTORE` clearing (when `storage!=0`, `new==0`)
    pub sstore_refund_gas: usize,
    /// Gas price for `TLOAD`
    pub tload_gas: usize,
    /// Gas price for `TSTORE`
    pub tstore_gas: usize,
    /// Gas price for `JUMPDEST` opcode
    pub jumpdest_gas: usize,
    /// Gas price for `LOG*`
    pub log_gas: usize,
    /// Additional gas for data in `LOG*`
    pub log_data_gas: usize,
    /// Additional gas for each topic in `LOG*`
    pub log_topic_gas: usize,
    /// Gas price for `CREATE` opcode
    pub create_gas: usize,
    /// Gas price for `*CALL*` opcodes
    pub call_gas: usize,
    /// Stipend for transfer for `CALL|CALLCODE` opcode when `value>0`
    pub call_stipend: usize,
    /// Additional gas required for value transfer (`CALL|CALLCODE`)
    pub call_value_transfer_gas: usize,
    /// Additional gas for creating new account (`CALL|CALLCODE`)
    pub call_new_account_gas: usize,
    /// Refund for SUICIDE
    pub suicide_refund_gas: usize,
    /// Gas for used memory
    pub memory_gas: usize,
    /// Coefficient used to convert memory size to gas price for memory
    pub quad_coeff_div: usize,
    /// Cost for contract length when executing `CREATE`
    pub create_data_gas: usize,
    /// Maximum code size when creating a contract.
    pub create_data_limit: usize,
    /// Transaction cost
    pub tx_gas: usize,
    /// `CREATE` transaction cost
    pub tx_create_gas: usize,
    /// Additional cost for empty data transaction
    pub tx_data_zero_gas: usize,
    /// Aditional cost for non-empty data transaction
    pub tx_data_non_zero_gas: usize,
    /// Gas price for copying memory
    pub copy_gas: usize,
    /// Price of EXTCODESIZE
    pub extcodesize_gas: usize,
    /// Base price of EXTCODECOPY
    pub extcodecopy_base_gas: usize,
    /// Price of BALANCE
    pub balance_gas: usize,
    /// Price of EXTCODEHASH
    pub extcodehash_gas: usize,
    /// Price of SUICIDE
    pub suicide_gas: usize,
    /// Price for retiring PoS node.
    pub retire_gas: usize,
    /// Price for deploying Eip-1820 contract.
    pub eip1820_gas: usize,
    pub access_list_storage_key_gas: usize,
    pub access_list_address_gas: usize,
    /// Amount of additional gas to pay when SUICIDE credits a non-existant
    /// account
    pub suicide_to_new_account_cost: usize,
    /// If Some(x):
    ///     let limit = GAS * (x - 1) / x;
    ///     let CALL's gas = min(requested, limit);
    ///     let CREATE's gas = limit;
    /// If None:
    ///     let CALL's gas = (requested > GAS ? \[OOG\] : GAS);
    ///     let CREATE's gas = GAS;
    pub sub_gas_cap_divisor: Option<usize>,
    /// Don't ever make empty accounts; contracts start with nonce=1. Also,
    /// don't charge 25k when sending/suicide zero-value.
    pub no_empty: bool,
    /// Kill empty accounts if touched.
    pub kill_empty: bool,
    /// Blockhash instruction gas cost.
    pub blockhash_gas: usize,
    /// Kill basic accounts below this balance if touched.
    pub kill_dust: CleanDustMode,
    /// VM execution does not increase null signed address nonce if this field
    /// is true.
    pub keep_unsigned_nonce: bool,
    /// Wasm extra specs, if wasm activated
    pub wasm: Option<WasmCosts>,
    /// The magnification of gas storage occupying related operaions.
    pub evm_gas_ratio: usize,
    /// CIP-43: Introduce Finality via Voting Among Staked
    pub cip43_init: bool,
    pub cip43_contract: bool,
    /// CIP-62: Enable EC-related builtin contract
    pub cip62: bool,
    /// CIP-64: Get current epoch number through internal contract
    pub cip64: bool,
    /// CIP-71: Disable anti-reentrancy
    pub cip71: bool,
    /// CIP-78: Correct `is_sponsored` fields in receipt
    pub cip78a: bool,
    /// CIP-78: Correct `is_sponsored` fields in receipt
    pub cip78b: bool,
    /// CIP-90: A Space that Fully EVM Compatible
    pub cip90: bool,
    /// CIP-94: On-chain Parameter DAO Vote
    pub cip94: bool,
    pub cip94_activation_block_number: u64,
    pub params_dao_vote_period: u64,
    /// CIP-97: Remove staking list
    pub cip97: bool,
    /// CIP-98: Fix espace bug
    pub cip98: bool,
    /// CIP-105: Minimal DAO votes requirement based on PoS votes.
    pub cip105: bool,
    pub cip_sigma_fix: bool,
    /// CIP-107: Reduce storage collateral refund.
    pub cip107: bool,
    /// CIP-118: Query Unused Storage Points in Internal Contract
    pub cip118: bool,
    /// CIP-119: PUSH0 instruction
    pub cip119: bool,
    /// CIP-131: Retain Whitelist on Contract Deletion
    pub cip131: bool,
    /// CIP-132: Fix Static Context Check for Internal Contracts
    pub cip132: bool,
    /// CIP-133: Enhanced Block Hash Query
    pub cip133_b: BlockNumber,
    pub cip133_e: BlockHeight,
    pub cip133_core: bool,
    /// CIP-137: Base Fee Sharing in CIP-1559
    pub cip137: bool,
    pub cip1559: bool,
    /// CIP-141: Disable Subroutine Opcodes
    /// CIP-142: Transient Storage Opcodes
    /// CIP-143: MCOPY (0x5e) Opcode for Efficient Memory Copy
    pub cancun_opcodes: bool,
<<<<<<< HEAD
    /// CIP-145: Fix Receipts upon `NotEnoughBalance` Error
    pub cip145: bool,
=======
    /// CIP-144: Point Evaluation Precompile from EIP-4844
    pub cip144: bool,
    pub params_dao_vote_period: u64,
>>>>>>> b73b2d3b
}

/// Wasm cost table
#[derive(Debug, Clone)]
pub struct WasmCosts {
    /// Default opcode cost
    pub regular: u32,
    /// Div operations multiplier.
    pub div: u32,
    /// Div operations multiplier.
    pub mul: u32,
    /// Memory (load/store) operations multiplier.
    pub mem: u32,
    /// General static query of U256 value from env-info
    pub static_u256: u32,
    /// General static query of Address value from env-info
    pub static_address: u32,
    /// Memory stipend. Amount of free memory (in 64kb pages) each contract
    /// can use for stack.
    pub initial_mem: u32,
    /// Grow memory cost, per page (64kb)
    pub grow_mem: u32,
    /// Memory copy cost, per byte
    pub memcpy: u32,
    /// Max stack height (native WebAssembly stack limiter)
    pub max_stack_height: u32,
    /// Cost of wasm opcode is calculated as TABLE_ENTRY_COST * `opcodes_mul`
    /// / `opcodes_div`
    pub opcodes_mul: u32,
    /// Cost of wasm opcode is calculated as TABLE_ENTRY_COST * `opcodes_mul`
    /// / `opcodes_div`
    pub opcodes_div: u32,
    /// Whether create2 extern function is activated.
    pub have_create2: bool,
    /// Whether gasleft extern function is activated.
    pub have_gasleft: bool,
}

impl Default for WasmCosts {
    fn default() -> Self {
        WasmCosts {
            regular: 1,
            div: 16,
            mul: 4,
            mem: 2,
            static_u256: 64,
            static_address: 40,
            initial_mem: 4096,
            grow_mem: 8192,
            memcpy: 1,
            max_stack_height: 64 * 1024,
            opcodes_mul: 3,
            opcodes_div: 8,
            have_create2: false,
            have_gasleft: false,
        }
    }
}

/// Dust accounts cleanup mode.
#[derive(Clone, Debug, PartialEq, Eq)]
pub enum CleanDustMode {
    /// Dust cleanup is disabled.
    Off,
    /// Basic dust accounts will be removed.
    BasicOnly,
    /// Basic and contract dust accounts will be removed.
    WithCodeAndStorage,
}

impl Spec {
    /// The spec when Conflux launches the mainnet. It should never changed
    /// since the mainnet has launched.
    pub const fn genesis_spec() -> Spec {
        Spec {
            exceptional_failed_code_deposit: true,
            stack_limit: 1024,
            max_depth: 1024,
            tier_step_gas: [0, 2, 3, 5, 8, 10, 20, 0],
            exp_gas: 10,
            exp_byte_gas: 50,
            sha3_gas: 30,
            sha3_word_gas: 6,
            // Become 800 after CIP-142
            sload_gas: 200,
            sstore_set_gas: 20000,
            sstore_reset_gas: 5000,
            sstore_refund_gas: 15000,
            tload_gas: 100,
            tstore_gas: 100,
            jumpdest_gas: 1,
            log_gas: 375,
            log_data_gas: 8,
            log_topic_gas: 375,
            create_gas: 32000,
            call_gas: 700,
            call_stipend: 2300,
            call_value_transfer_gas: 9000,
            call_new_account_gas: 25000,
            suicide_refund_gas: 24000,
            memory_gas: 3,
            quad_coeff_div: 512,
            create_data_gas: 200,
            create_data_limit: 49152,
            tx_gas: 21000,
            tx_create_gas: 53000,
            tx_data_zero_gas: 4,
            tx_data_non_zero_gas: 68,
            copy_gas: 3,
            extcodesize_gas: 700,
            extcodecopy_base_gas: 700,
            extcodehash_gas: 400,
            balance_gas: 400,
            suicide_gas: 5000,
            retire_gas: 5_000_000,
            eip1820_gas: 1_500_000,
            access_list_storage_key_gas: 1900,
            access_list_address_gas: 2400,
            suicide_to_new_account_cost: 25000,
            sub_gas_cap_divisor: Some(64),
            no_empty: true,
            kill_empty: true,
            blockhash_gas: 20,
            kill_dust: CleanDustMode::Off,
            keep_unsigned_nonce: false,
            wasm: None,
            cip43_init: false,
            cip43_contract: false,
            cip62: false,
            cip64: false,
            cip71: false,
            cip90: false,
            cip78a: false,
            cip78b: false,
            cip94: false,
            evm_gas_ratio: 2,
            cip94_activation_block_number: u64::MAX,
            params_dao_vote_period: 0,
            cip97: false,
            cip98: false,
            cip105: false,
            cip_sigma_fix: false,
            cip107: false,
            cip118: false,
            cip119: false,
            cip131: false,
            cip132: false,
            cip133_b: u64::MAX,
            cip133_e: u64::MAX,
            cip133_core: false,
            cip137: false,
            cip145: false,
            cip1559: false,
            cancun_opcodes: false,
            cip144: false,
        }
    }

    #[cfg(any(test, feature = "testonly_code"))]
    pub fn new_spec_for_test() -> Spec { Self::genesis_spec() }

    /// Returns wasm spec
    ///
    /// May panic if there is no wasm spec
    pub fn wasm(&self) -> &WasmCosts {
        // *** Prefer PANIC here instead of silently breaking consensus! ***
        self.wasm.as_ref().expect("Wasm spec expected to exist while checking wasm contract. Misconfigured client?")
    }

    pub fn is_valid_address(&self, address: &Address) -> bool {
        address.is_genesis_valid_address()
    }
}

#[cfg(any(test, feature = "testonly_code"))]
impl Default for Spec {
    fn default() -> Self { Spec::new_spec_for_test() }
}<|MERGE_RESOLUTION|>--- conflicted
+++ resolved
@@ -181,14 +181,10 @@
     /// CIP-142: Transient Storage Opcodes
     /// CIP-143: MCOPY (0x5e) Opcode for Efficient Memory Copy
     pub cancun_opcodes: bool,
-<<<<<<< HEAD
+    /// CIP-144: Point Evaluation Precompile from EIP-4844
+    pub cip144: bool,
     /// CIP-145: Fix Receipts upon `NotEnoughBalance` Error
     pub cip145: bool,
-=======
-    /// CIP-144: Point Evaluation Precompile from EIP-4844
-    pub cip144: bool,
-    pub params_dao_vote_period: u64,
->>>>>>> b73b2d3b
 }
 
 /// Wasm cost table
