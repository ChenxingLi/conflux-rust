--- conflicted
+++ resolved
@@ -67,16 +67,9 @@
         let eip7702_refund = self.process_cip7702_authorization()?;
 
         let params = self.make_action_params()?;
-<<<<<<< HEAD
         self.context.state.touch_tx_addresses(&params)?;
 
-        if self.tx.space() == Space::Native
-            && !self.check_create_address(&params)?
-        {
-=======
-
         if self.check_conflict_create_address(&params)? {
->>>>>>> 7a7c1201
             return self.finalize_on_conflict_address(params.address);
         }
 
