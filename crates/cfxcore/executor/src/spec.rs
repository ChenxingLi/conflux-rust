// Copyright 2019 Conflux Foundation. All rights reserved.
// Conflux is free software and distributed under GNU General Public License.
// See http://www.gnu.org/licenses/

use cfx_bytes::Bytes;
use cfx_internal_common::{ChainIdParams, ChainIdParamsInner};
use cfx_parameters::{
    block::{EVM_TRANSACTION_BLOCK_RATIO, EVM_TRANSACTION_GAS_RATIO},
    consensus::{
        CIP112_HEADER_CUSTOM_FIRST_ELEMENT,
        DAO_VOTE_HEADER_CUSTOM_FIRST_ELEMENT,
        NEXT_HARDFORK_HEADER_CUSTOM_FIRST_ELEMENT, ONE_UCFX_IN_DRIP,
        TANZANITE_HEADER_CUSTOM_FIRST_ELEMENT,
    },
    consensus_internal::{
        ANTICONE_PENALTY_RATIO, DAO_PARAMETER_VOTE_PERIOD,
        INITIAL_BASE_MINING_REWARD_IN_UCFX,
    },
};
use cfx_types::{AllChainID, Space, SpaceMap, U256, U512};
use cfx_vm_types::Spec;
use primitives::{block::BlockHeight, BlockNumber};
use std::collections::BTreeMap;

// FIXME: This type is mainly used for execution layer parameters, but some
// consensus layer parameters and functions are also inappropriately placed
// here.

#[derive(Debug, Clone)]
pub struct CommonParams {
    /// Maximum size of extra data.
    pub maximum_extra_data_size: usize,
    /// Network id.
    pub network_id: u64,
    /// Chain id.
    pub chain_id: ChainIdParams,
    /// Main subprotocol name.
    pub subprotocol_name: String,
    /// Minimum gas limit.
    pub min_gas_limit: U256,
    /// Gas limit bound divisor (how much gas limit can change per block)
    pub gas_limit_bound_divisor: U256,
    /// Number of first block where max code size limit is active.
    /// Maximum size of transaction's RLP payload.
    pub max_transaction_size: usize,
    /// Anticone penalty ratio for reward processing.
    /// It should be less than `timer_chain_beta`.
    pub anticone_penalty_ratio: u64,
    /// Initial base rewards according to block height.
    pub base_block_rewards: BTreeMap<BlockHeight, U256>,
    /// The ratio of blocks in the EVM transactions
    pub evm_transaction_block_ratio: u64,
    /// The gas ratio of evm transactions for the block can pack the EVM
    /// transactions
    pub evm_transaction_gas_ratio: u64,
    pub params_dao_vote_period: u64,
    pub min_base_price: SpaceMap<U256>,

    /// Set the internal contracts to state at the genesis blocks, even if it
    /// is not activated.
    pub early_set_internal_contracts_states: bool,
    /// The upgrades activated at given block number.
    pub transition_numbers: TransitionsBlockNumber,
    /// The upgrades activated at given block height (a.k.a. epoch number).
    pub transition_heights: TransitionsEpochHeight,
}

#[derive(Default, Debug, Clone)]
pub struct TransitionsBlockNumber {
    /// CIP-43: Introduce Finality Through Staking Vote
    pub cip43a: BlockNumber,
    pub cip43b: BlockNumber,
    /// CIP-62: Enable EC-Related Builtin Contracts
    pub cip62: BlockNumber,
    /// CIP-64: Get Current Epoch Number via Internal Contract
    pub cip64: BlockNumber,
    /// CIP-71: Disable Anti-Reentrancy
    pub cip71: BlockNumber,
    /// CIP-78: Correct `is_sponsored` Fields in Receipt
    pub cip78a: BlockNumber,
    pub cip78b: BlockNumber,
    /// CIP-90: Introduce a Fully EVM-Compatible Space
    pub cip90b: BlockNumber,
    /// CIP-92: Enable Blake2F Builtin Function
    pub cip92: BlockNumber,
    /// CIP-94: On-Chain DAO Vote for Chain Parameters
    pub cip94n: BlockNumber,
    /// CIP-97: Clear Staking Lists
    pub cip97: BlockNumber,
    /// CIP-98: Fix BLOCKHASH Opcode Bug in eSpace
    pub cip98: BlockNumber,
    /// CIP-105: Minimal DAO Vote Count Based on PoS Staking
    pub cip105: BlockNumber,
    /// CIP-107: DAO-Adjustable Burn of Storage Collateral
    pub cip107: BlockNumber,
    /// A security fix without a publicly submitted CIP
    pub cip_sigma_fix: BlockNumber,
    /// CIP-118: Query Unused Storage Points in Internal Contract
    pub cip118: BlockNumber,
    /// CIP-119: PUSH0 instruction
    pub cip119: BlockNumber,
    /// CIP-131: Retain Whitelist on Contract Deletion
    pub cip131: BlockNumber,
    /// CIP-132: Fix Static Context Check for Internal Contracts
    pub cip132: BlockNumber,
    /// CIP-133: Enhanced Block Hash Query
    pub cip133b: BlockNumber,
    /// CIP-137: Base Fee Sharing in CIP-1559
    pub cip137: BlockNumber,
    /// CIP-141: Disable Subroutine Opcodes
    /// CIP-142: Transient Storage Opcodes
    /// CIP-143: MCOPY (0x5e) Opcode for Efficient Memory Copy
    pub cancun_opcodes: BlockNumber,
    /// CIP-144: Point Evaluation Precompile from EIP-4844
    pub cip144: BlockNumber,
    /// CIP-145: Fix Receipts upon `NotEnoughBalance` Error
    pub cip145: BlockNumber,
}

#[derive(Default, Debug, Clone)]
pub struct TransitionsEpochHeight {
    /// CIP-40: Reduce Block Base Reward to 2 CFX
    pub cip40: BlockHeight,
    /// CIP-76: Remove VM-Related Constraints in Syncing Blocks
    pub cip76: BlockHeight,
    /// CIP-86: Update Difficulty Adjustment Algorithm
    pub cip86: BlockHeight,
    /// CIP-90: Introduce a Fully EVM-Compatible Space
    pub cip90a: BlockHeight,
    /// CIP-94: On-Chain DAO Vote for Chain Parameters
    pub cip94h: BlockHeight,
    /// CIP-112: Fix Block Headers `custom` Field Serde
    pub cip112: BlockHeight,
    /// CIP-130: Aligning Gas Limit with Transaction Size
    pub cip130: BlockHeight,
    /// CIP-133: Enhanced Block Hash Query
    pub cip133e: BlockHeight,
    /// CIP-1559: Fee Market Change for Conflux
    pub cip1559: BlockHeight,
<<<<<<< HEAD
    /// CIP-150: Reject New Contract Code Starting with the 0xEF byte
    pub cip150: BlockHeight,
    /// CIP-151: SELFDESTRUCT only in Same Transaction
    pub cip151: BlockHeight,
    /// CIP-152: Reject Transactions from Senders with Deployed Code
    pub cip152: BlockHeight,
    /// CIP-154: Fix Inconsistent Implementation of TLOAD
    pub cip154: BlockHeight,
    /// CIP-7702: Set Code for EOA
    pub cip7702: BlockHeight,
    pub cip645: BlockHeight,
    pub align_evm: BlockHeight,
    pub eip2935: BlockHeight,
    pub eip2537: BlockHeight,
=======
    pub cip_c2_fix: BlockHeight,
>>>>>>> 7a7c1201
}

impl Default for CommonParams {
    fn default() -> Self {
        let mut base_block_rewards = BTreeMap::new();
        base_block_rewards.insert(0, INITIAL_BASE_MINING_REWARD_IN_UCFX.into());
        CommonParams {
            maximum_extra_data_size: 0x20,
            network_id: 0x1,
            chain_id: ChainIdParamsInner::new_simple(AllChainID::new(1, 1)),
            subprotocol_name: "cfx".into(),
            min_gas_limit: 10_000_000.into(),
            gas_limit_bound_divisor: 0x0400.into(),
            max_transaction_size: 300 * 1024,
            anticone_penalty_ratio: ANTICONE_PENALTY_RATIO,
            base_block_rewards,
            evm_transaction_block_ratio: EVM_TRANSACTION_BLOCK_RATIO,
            evm_transaction_gas_ratio: EVM_TRANSACTION_GAS_RATIO,
            params_dao_vote_period: DAO_PARAMETER_VOTE_PERIOD,
            early_set_internal_contracts_states: false,
            transition_numbers: Default::default(),
            transition_heights: Default::default(),
            min_base_price: SpaceMap::default(),
        }
    }
}

impl CommonParams {
    pub fn spec(&self, number: BlockNumber, height: BlockHeight) -> Spec {
        let mut spec = Spec::genesis_spec();
        spec.cip43_contract = number >= self.transition_numbers.cip43a;
        spec.cip43_init = number >= self.transition_numbers.cip43a
            && number < self.transition_numbers.cip43b;
        spec.cip62 = number >= self.transition_numbers.cip62;
        spec.cip64 = number >= self.transition_numbers.cip64;
        spec.cip71 = number >= self.transition_numbers.cip71;
        spec.cip90 = number >= self.transition_numbers.cip90b;
        spec.cip78a = number >= self.transition_numbers.cip78a;
        spec.cip78b = number >= self.transition_numbers.cip78b;
        spec.cip94 = number >= self.transition_numbers.cip94n;
        spec.cip94_activation_block_number = self.transition_numbers.cip94n;
        spec.cip97 = number >= self.transition_numbers.cip97;
        spec.cip98 = number >= self.transition_numbers.cip98;
        spec.cip105 = number >= self.transition_numbers.cip105;
        spec.cip_sigma_fix = number >= self.transition_numbers.cip_sigma_fix;
        spec.params_dao_vote_period = self.params_dao_vote_period;
        spec.cip107 = number >= self.transition_numbers.cip107;
        spec.cip118 = number >= self.transition_numbers.cip118;
        spec.cip119 = number >= self.transition_numbers.cip119;
        spec.cip131 = number >= self.transition_numbers.cip131;
        spec.cip132 = number >= self.transition_numbers.cip132;
        spec.cip133_b = self.transition_numbers.cip133b;
        spec.cip133_e = self.transition_heights.cip133e;
        spec.cip133_core = number >= self.transition_numbers.cip133b;
        spec.cip137 = number >= self.transition_numbers.cip137;
        spec.cip144 = number >= self.transition_numbers.cip144;
        spec.cip145 = number >= self.transition_numbers.cip145;
        spec.cip1559 = height >= self.transition_heights.cip1559;
<<<<<<< HEAD
        spec.cip150 = height >= self.transition_heights.cip150;
        spec.cip151 = height >= self.transition_heights.cip151;
        spec.cip152 = height >= self.transition_heights.cip152;
        spec.cip154 = height >= self.transition_heights.cip154;
        spec.cip7702 = height >= self.transition_heights.cip7702;
        spec.cip645 = height >= self.transition_heights.cip645;
        spec.eip2935 = height >= self.transition_heights.eip2935;
=======
        spec.cip_c2_fix = number >= self.transition_heights.cip_c2_fix;
>>>>>>> 7a7c1201
        spec.cancun_opcodes = number >= self.transition_numbers.cancun_opcodes;
        spec.align_evm =
            height >= self.transition_heights.align_evm && spec.cip645;

        spec.overwrite_gas_plan_by_cip();

        spec
    }

    #[cfg(test)]
    pub fn spec_for_test(&self, number: u64) -> Spec {
        self.spec(number, number)
    }

    /// Return the base reward for a block.
    /// `past_block_count` may be used for reward decay again in the future.
    pub fn base_reward_in_ucfx(
        &self, _past_block_count: u64, height: BlockHeight,
    ) -> U512 {
        let (_, start_base_ward) = self.base_block_rewards.iter()
            .rev()
            .find(|&(block, _)| *block <= height)
            .expect("Current block's reward is not found; this indicates a chain config error");
        // Possible decay computation based on past_block_count.
        U512::from(start_base_ward) * U512::from(ONE_UCFX_IN_DRIP)
    }

    pub fn custom_prefix(&self, height: BlockHeight) -> Option<Vec<Bytes>> {
        if height >= self.transition_heights.cip40
            && height < self.transition_heights.cip94h
        {
            Some(vec![TANZANITE_HEADER_CUSTOM_FIRST_ELEMENT.to_vec()])
        } else if height >= self.transition_heights.cip94h
            && height < self.transition_heights.cip112
        {
            Some(vec![DAO_VOTE_HEADER_CUSTOM_FIRST_ELEMENT.to_vec()])
        } else if height >= self.transition_heights.cip112
            && height < self.transition_heights.cip1559
        {
            Some(vec![CIP112_HEADER_CUSTOM_FIRST_ELEMENT.to_vec()])
        } else if height >= self.transition_heights.cip1559 {
            Some(vec![NEXT_HARDFORK_HEADER_CUSTOM_FIRST_ELEMENT.to_vec()])
        } else {
            None
        }
    }

    pub fn can_pack_evm_transaction(&self, height: BlockHeight) -> bool {
        height % self.evm_transaction_block_ratio == 0
    }

    pub fn chain_id(&self, epoch_height: u64, space: Space) -> u32 {
        self.chain_id
            .read()
            .get_chain_id(epoch_height)
            .in_space(space)
    }

    pub fn chain_id_map(&self, epoch_height: u64) -> BTreeMap<Space, u32> {
        BTreeMap::from([
            (Space::Native, self.chain_id(epoch_height, Space::Native)),
            (
                Space::Ethereum,
                self.chain_id(epoch_height, Space::Ethereum),
            ),
        ])
    }

    pub fn init_base_price(&self) -> SpaceMap<U256> { self.min_base_price }

    pub fn min_base_price(&self) -> SpaceMap<U256> { self.min_base_price }
}<|MERGE_RESOLUTION|>--- conflicted
+++ resolved
@@ -137,7 +137,6 @@
     pub cip133e: BlockHeight,
     /// CIP-1559: Fee Market Change for Conflux
     pub cip1559: BlockHeight,
-<<<<<<< HEAD
     /// CIP-150: Reject New Contract Code Starting with the 0xEF byte
     pub cip150: BlockHeight,
     /// CIP-151: SELFDESTRUCT only in Same Transaction
@@ -152,9 +151,7 @@
     pub align_evm: BlockHeight,
     pub eip2935: BlockHeight,
     pub eip2537: BlockHeight,
-=======
     pub cip_c2_fix: BlockHeight,
->>>>>>> 7a7c1201
 }
 
 impl Default for CommonParams {
@@ -213,7 +210,6 @@
         spec.cip144 = number >= self.transition_numbers.cip144;
         spec.cip145 = number >= self.transition_numbers.cip145;
         spec.cip1559 = height >= self.transition_heights.cip1559;
-<<<<<<< HEAD
         spec.cip150 = height >= self.transition_heights.cip150;
         spec.cip151 = height >= self.transition_heights.cip151;
         spec.cip152 = height >= self.transition_heights.cip152;
@@ -221,9 +217,7 @@
         spec.cip7702 = height >= self.transition_heights.cip7702;
         spec.cip645 = height >= self.transition_heights.cip645;
         spec.eip2935 = height >= self.transition_heights.eip2935;
-=======
         spec.cip_c2_fix = number >= self.transition_heights.cip_c2_fix;
->>>>>>> 7a7c1201
         spec.cancun_opcodes = number >= self.transition_numbers.cancun_opcodes;
         spec.align_evm =
             height >= self.transition_heights.align_evm && spec.cip645;
