use super::{
    deferred_pool::{DeferredPool, InsertResult, TxWithReadyInfo},
    garbage_collector::GarbageCollector,
    pool_metrics::pool_inner_metrics::*,
    state_provider::StateProvider,
    TransactionPoolError,
};

use crate::verification::{PackingCheckResult, VerificationConfig};
use cfx_executor::machine::Machine;
use cfx_packing_pool::PackingPoolConfig;
use cfx_parameters::{
    block::cspace_block_gas_limit_after_cip1559,
    consensus_internal::ELASTICITY_MULTIPLIER,
    staking::DRIPS_PER_STORAGE_COLLATERAL_UNIT,
};

use cfx_rpc_cfx_types::TransactionStatus;
use cfx_statedb::Result as StateDbResult;
use cfx_types::{
    address_util::AddressUtil, AddressWithSpace, Space, SpaceMap, H256, U128,
    U256, U512,
};
use malloc_size_of_derive::MallocSizeOf as DeriveMallocSizeOf;
use metrics::MeterTimer;
use primitives::{
    block_header::compute_next_price, Account, Action, SignedTransaction,
    Transaction, TransactionWithSignature,
};
use rlp::*;
use std::{
    collections::{BTreeSet, HashMap},
    sync::Arc,
    time::{SystemTime, UNIX_EPOCH},
};

// lazy_static! {
//     pub static ref MAX_WEIGHT: U256 = u128::max_value().into();
// }

const FURTHEST_FUTURE_TRANSACTION_NONCE_OFFSET: u32 = 2000;

#[derive(Default, DeriveMallocSizeOf)]
pub struct TransactionSet {
    inner: HashMap<H256, Arc<SignedTransaction>>,
    count: SpaceMap<usize>,
}

impl TransactionSet {
    fn get(&self, tx_hash: &H256) -> Option<&Arc<SignedTransaction>> {
        self.inner.get(tx_hash)
    }

    fn values(
        &self,
    ) -> std::collections::hash_map::Values<'_, H256, Arc<SignedTransaction>>
    {
        self.inner.values()
    }

    fn insert(
        &mut self, tx_hash: H256, tx: Arc<SignedTransaction>,
    ) -> Option<Arc<SignedTransaction>> {
        *self.count.in_space_mut(tx.space()) += 1;
        let res = self.inner.insert(tx_hash, tx);
        if let Some(ref tx) = res {
            *self.count.in_space_mut(tx.space()) -= 1;
        }
        res
    }

    fn remove(&mut self, tx_hash: &H256) -> Option<Arc<SignedTransaction>> {
        let res = self.inner.remove(tx_hash);
        if let Some(ref tx) = res {
            *self.count.in_space_mut(tx.space()) -= 1;
        }
        res
    }

    fn clear(&mut self) {
        self.inner.clear();
        self.count.apply_all(|x| *x = 0);
    }
}

#[derive(DeriveMallocSizeOf)]
pub struct TransactionPoolInner {
    capacity: usize,
    // deprecated, this value is never updated
    total_received_count: usize,
    unpacked_transaction_count: SpaceMap<usize>,
    /// Tracks all transactions in the transaction pool by account and nonce.
    /// Packed and executed transactions will eventually be garbage collected.
    deferred_pool: DeferredPool,
    /// The cache of the latest nonce and balance in the state.
    /// Updated with the storage data after a block is processed in consensus
    /// (set_tx_packed), after epoch execution, or during transaction
    /// insertion.
    ready_nonces_and_balances: HashMap<AddressWithSpace, (U256, U256)>,
    garbage_collector: SpaceMap<GarbageCollector>,
    /// Keeps all transactions in the transaction pool.
    /// It should contain the same transaction set as `deferred_pool`.
    txs: TransactionSet,
}

impl TransactionPoolInner {
    pub fn new(
        capacity: usize, max_packing_batch_gas_limit: usize,
        max_packing_batch_size: usize, packing_pool_degree: u8,
    ) -> Self {
        let config = PackingPoolConfig::new(
            max_packing_batch_gas_limit.into(),
            max_packing_batch_size,
            packing_pool_degree,
        );
        TransactionPoolInner {
            capacity,
            total_received_count: 0,
            unpacked_transaction_count: SpaceMap::default(),
            deferred_pool: DeferredPool::new(config),
            ready_nonces_and_balances: HashMap::new(),
            garbage_collector: SpaceMap::default(),
            txs: TransactionSet::default(),
        }
    }

    #[cfg(test)]
    pub fn new_for_test() -> Self { Self::new(50_000, 3_000_000, 50, 4) }

    pub fn clear(&mut self) {
        self.deferred_pool.clear();
        self.ready_nonces_and_balances.clear();
        self.garbage_collector.apply_all(|x| x.clear());
        self.txs.clear();
        self.total_received_count = 0;
        self.unpacked_transaction_count.apply_all(|x| *x = 0);
    }

    pub fn total_deferred(&self, space: Option<Space>) -> usize {
        match space {
            Some(space) => *self.txs.count.in_space(space),
            None => self.txs.count.map_sum(|x| *x),
        }
    }

    pub fn ready_transacton_hashes_in_evm_pool(&self) -> BTreeSet<H256> {
        self.deferred_pool
            .ready_transaction_hashes(Space::Ethereum)
            .collect()
    }

    pub fn ready_transacton_hashes_in_native_pool(&self) -> BTreeSet<H256> {
        self.deferred_pool
            .ready_transaction_hashes(Space::Native)
            .collect()
    }

    pub fn total_ready_accounts(&self) -> usize {
        self.deferred_pool.ready_account_number(Space::Ethereum)
            + self.deferred_pool.ready_account_number(Space::Native)
    }

    pub fn total_received(&self) -> usize { self.total_received_count }

    pub fn total_unpacked(&self, space: Option<Space>) -> usize {
        match space {
            Some(space) => *self.unpacked_transaction_count.in_space(space),
            None => self.unpacked_transaction_count.map_sum(|x| *x),
        }
    }

    pub fn total_pending(&self, space: Option<Space>) -> u64 {
        let get_nonce_and_balance = |addr: &AddressWithSpace| {
            self.ready_nonces_and_balances
                .get(addr)
                .map(|x| *x)
                .unwrap_or_default()
        };
        self.deferred_pool
            .pending_tx_number(space, get_nonce_and_balance)
    }

    pub fn total_queued(&self, space: Option<Space>) -> u64 {
        self.total_unpacked(space) as u64 - self.total_pending(space)
    }

    pub fn get(&self, tx_hash: &H256) -> Option<Arc<SignedTransaction>> {
        self.txs.get(tx_hash).map(|x| x.clone())
    }

    pub fn get_by_address2nonce(
        &self, address: AddressWithSpace, nonce: U256,
    ) -> Option<Arc<SignedTransaction>> {
        let bucket = self.deferred_pool.get_bucket(&address)?;
        bucket.get_tx_by_nonce(nonce).map(|tx| tx.transaction)
    }

    pub fn is_full(&self, space: Space) -> bool {
        return self.total_deferred(Some(space)) >= self.capacity;
    }

    pub fn get_current_timestamp(&self) -> u64 {
        let start = SystemTime::now();
        let since_the_epoch = start.duration_since(UNIX_EPOCH).unwrap();
        since_the_epoch.as_secs()
    }

    /// A sender has a transaction which is garbage collectable if
    ///    1. there is at least a transaction whose nonce is less than
    /// `ready_nonce`
    ///    2. the nonce of all transactions are greater than or equal to
    /// `ready_nonce` and it is not garbage collected during the last
    /// `TIME_WINDOW` seconds
    ///
    /// We will pick a sender who has maximum number of transactions which are
    /// garbage collectable. And if there is a tie, the one who has minimum
    /// timestamp will be picked.
    pub fn collect_garbage(&mut self, new_tx: &SignedTransaction) {
        let space = new_tx.space();
        let count_before_gc = self.total_deferred(Some(space));
        let mut skipped_self_node = None;
        while self.is_full(space)
            && !self.garbage_collector.in_space(space).is_empty()
        {
            let current_timestamp = self.get_current_timestamp();
            let (victim_address, victim) =
                self.garbage_collector.in_space(space).top().unwrap();
            // Accounts which are not in `deferred_pool` may be inserted
            // into `garbage_collector`, we can just ignore them.
            if !self.deferred_pool.contain_address(victim_address) {
                self.garbage_collector.in_space_mut(space).pop();
                continue;
            }

            // `count == 0` means all transactions are not executed, so there is
            // no unconditional garbage collection to conduct and we need to
            // check if we should replace one unexecuted tx.
            if victim.count == 0 {
                if *victim_address == new_tx.sender() {
                    // We do not GC a not-executed transaction from the same
                    // sender, so save it and try another account.
                    let (victim_address, victim) = self
                        .garbage_collector
                        .in_space_mut(space)
                        .pop()
                        .unwrap();
                    skipped_self_node = Some((victim_address, victim));
                    continue;
                } else if victim.has_ready_tx
                    && victim.first_tx_gas_price >= *new_tx.gas_price()
                {
                    // If all transactions are not executed but some accounts
                    // are not ready to be packed, we directly replace a
                    // not-ready transaction (with the least gas_price in
                    // garbage_collector). If all accounts
                    // are ready, we check if the new tx has larger gas price
                    // than some.
                    trace!("txpool::collect_garbage fails, victim={:?} new_tx={:?} \
                    new_tx_gas_price={:?}", victim, new_tx.hash(), new_tx.gas_price());
                    return;
                }
            }

            // victim is now chosen to be evicted.
            let (victim_address, victim) =
                self.garbage_collector.in_space_mut(space).pop().unwrap();

            let (ready_nonce, _) = self
                .get_local_nonce_and_balance(&victim_address)
                .unwrap_or((0.into(), 0.into()));

            let tx_with_ready_info = self
                .deferred_pool
                .remove_lowest_nonce(&victim_address)
                .unwrap();
            let to_remove_tx = tx_with_ready_info.get_arc_tx().clone();

            // We have to garbage collect an unexecuted transaction.
            // TODO: Implement more heuristic strategies
            if *to_remove_tx.nonce() >= ready_nonce {
                assert_eq!(victim.count, 0);
                GC_UNEXECUTED_COUNTER.inc(1);
                warn!("an unexecuted tx is garbage-collected.");
            }

            if !tx_with_ready_info.is_already_packed() {
                let tx_space = tx_with_ready_info.space();
                *self.unpacked_transaction_count.in_space_mut(tx_space) = self
                    .unpacked_transaction_count
                    .in_space(tx_space)
                    .checked_sub(1)
                    .unwrap_or_else(|| {
                        error!("unpacked_transaction_count under-flows.");
                        0
                    });
            }

            // maintain ready info
            if !self.deferred_pool.contain_address(&victim_address) {
                self.ready_nonces_and_balances.remove(&victim_address);
            // The picked sender has no transactions now, and has been popped
            // from `garbage_collector`.
            } else {
                let has_ready_tx =
                    self.deferred_pool.has_ready_tx(&victim_address);
                let first_tx_gas_price = *self
                    .deferred_pool
                    .get_lowest_nonce_tx(&victim_address)
                    .expect("addr exist")
                    .gas_price();
                let count = if victim.count > 0 {
                    victim.count - 1
                } else {
                    0
                };
                self.garbage_collector.in_space_mut(space).insert(
                    &victim_address,
                    count,
                    current_timestamp,
                    has_ready_tx,
                    first_tx_gas_price,
                );
            }

            // maintain txs
            self.txs.remove(&to_remove_tx.hash());
        }

        // Insert back skipped nodes to keep `garbage_collector`
        // unchanged.
        if let Some((addr, node)) = skipped_self_node {
            self.garbage_collector.in_space_mut(space).insert(
                &addr,
                node.count,
                node.timestamp,
                node.has_ready_tx,
                node.first_tx_gas_price,
            );
        }
        GC_METER.mark(count_before_gc - self.total_deferred(Some(space)));
    }

    /// Collect garbage and return the remaining quota of the pool to insert new
    /// transactions.
    pub fn remaining_quota(&self) -> usize {
        let len = self.total_deferred(None);
        self.garbage_collector.size() * self.capacity - len
            + self.garbage_collector.map_sum(|x| x.gc_size())
    }

    pub fn capacity(&self) -> usize { self.capacity }

    #[cfg(test)]
    fn insert_transaction_for_test(
        &mut self, transaction: Arc<SignedTransaction>, sender_nonce: U256,
    ) -> InsertResult {
        let sender = transaction.sender();
        let res = self.insert_transaction_without_readiness_check(
            transaction,
            false,
            true,
            (sender_nonce, U256::from(u64::MAX)),
            (0.into(), 0),
        );
        self.recalculate_readiness(&sender, sender_nonce, U256::from(u64::MAX));
        res
    }

    // the new inserting will fail if tx_pool is full (even if `force` is true)
    fn insert_transaction_without_readiness_check(
        &mut self, transaction: Arc<SignedTransaction>, packed: bool,
        force: bool, state_nonce_and_balance: (U256, U256),
        (sponsored_gas, sponsored_storage): (U256, u64),
    ) -> InsertResult {
        let _timer = MeterTimer::time_func(
            TX_POOL_INNER_WITHOUTCHECK_INSERT_TIMER.as_ref(),
        );
        if !self.deferred_pool.check_sender_and_nonce_exists(
            &transaction.sender(),
            &transaction.nonce(),
        ) {
            self.collect_garbage(transaction.as_ref());
            if self.is_full(transaction.space()) {
                return InsertResult::Failed(TransactionPoolError::TxPoolFull);
            }
        }
        let result = {
            let _timer =
                MeterTimer::time_func(DEFERRED_POOL_INNER_INSERT.as_ref());
            self.deferred_pool.insert(
                TxWithReadyInfo::new(
                    transaction.clone(),
                    packed,
                    sponsored_gas,
                    sponsored_storage,
                ),
                force,
            )
        };

        let tx_space = transaction.space();
        match &result {
            InsertResult::NewAdded => {
                let (state_nonce, state_balance) = state_nonce_and_balance;
                self.update_nonce_and_balance(
                    &transaction.sender(),
                    state_nonce,
                    state_balance,
                );
                // GarbageCollector will be updated by the caller.
                self.txs.insert(transaction.hash(), transaction.clone());
                if !packed {
                    *self.unpacked_transaction_count.in_space_mut(tx_space) +=
                        1;
                }
            }
            InsertResult::Failed(_) => {}
            InsertResult::Updated(replaced_tx) => {
                if !replaced_tx.is_already_packed() {
                    *self.unpacked_transaction_count.in_space_mut(tx_space) =
                        self.unpacked_transaction_count
                            .in_space(tx_space)
                            .checked_sub(1)
                            .unwrap_or_else(|| {
                                error!(
                                    "unpacked_transaction_count under-flows."
                                );
                                0
                            });
                }
                self.txs.remove(&replaced_tx.hash());
                self.txs.insert(transaction.hash(), transaction.clone());
                if !packed {
                    *self.unpacked_transaction_count.in_space_mut(tx_space) +=
                        1;
                }
            }
        }

        result
    }

    #[allow(dead_code)]
    fn mark_packed(&mut self, tx: &SignedTransaction, packed: bool) {
        let changed =
            self.deferred_pool
                .mark_packed(tx.sender(), tx.nonce(), packed);
        if changed {
            let tx_space = tx.space();
            if packed {
                if *self.unpacked_transaction_count.in_space(tx_space) == 0 {
                    error!("unpacked_transaction_count under-flows.");
                } else {
                    *self.unpacked_transaction_count.in_space_mut(tx_space) -=
                        1;
                }
            } else {
                *self.unpacked_transaction_count.in_space_mut(tx_space) += 1;
            }
        }
    }

    pub fn get_account_pending_info(
        &self, address: &AddressWithSpace,
    ) -> Option<(U256, U256, U256, H256)> {
        let (local_nonce, _local_balance) = self
            .get_local_nonce_and_balance(address)
            .unwrap_or((U256::from(0), U256::from(0)));
        match self.deferred_pool.get_pending_info(address, &local_nonce) {
            Some((pending_count, pending_tx)) => Some((
                local_nonce,
                U256::from(pending_count),
                *pending_tx.nonce(),
                pending_tx.hash(),
            )),
            None => {
                Some((local_nonce, U256::from(0), U256::from(0), H256::zero()))
            }
        }
    }

    pub fn get_account_pending_transactions(
        &self, address: &AddressWithSpace, maybe_start_nonce: Option<U256>,
        maybe_limit: Option<usize>,
    ) -> (
        Vec<Arc<SignedTransaction>>,
        Option<TransactionStatus>,
        usize,
    ) {
        let (local_nonce, local_balance) = self
            .get_local_nonce_and_balance(address)
            .unwrap_or((U256::from(0), U256::from(0)));
        let start_nonce = maybe_start_nonce.unwrap_or(local_nonce);
        let (pending_txs, pending_reason) =
            self.deferred_pool.get_pending_transactions(
                address,
                &start_nonce,
                &local_nonce,
                &local_balance,
            );
        if pending_txs.is_empty() {
            return (Vec::new(), None, 0);
        }
        let first_tx_status = match pending_reason {
            None => TransactionStatus::Ready,
            Some(reason) => TransactionStatus::Pending(reason),
        };
        let pending_count = pending_txs.len();
        let limit = maybe_limit.unwrap_or(usize::MAX);
        (
            pending_txs
                .into_iter()
                .map(|x| x.transaction.clone())
                .take(limit)
                .collect(),
            Some(first_tx_status),
            pending_count,
        )
    }

    pub fn get_local_nonce_and_balance(
        &self, address: &AddressWithSpace,
    ) -> Option<(U256, U256)> {
        self.ready_nonces_and_balances.get(address).map(|x| *x)
    }

    fn update_nonce_and_balance(
        &mut self, address: &AddressWithSpace, nonce: U256, balance: U256,
    ) {
        if !self.deferred_pool.contain_address(address) {
            return;
        }
        self.ready_nonces_and_balances
            .insert((*address).clone(), (nonce, balance));
    }

    fn get_and_update_nonce_and_balance_from_storage(
        &mut self, address: &AddressWithSpace, state: &StateProvider,
    ) -> StateDbResult<(U256, U256)> {
        let nonce_and_balance = state.get_nonce_and_balance(address)?;
        if !self.deferred_pool.contain_address(address) {
            return Ok(nonce_and_balance);
        }
        self.ready_nonces_and_balances
            .insert((*address).clone(), nonce_and_balance);

        Ok(nonce_and_balance)
    }

<<<<<<< HEAD
    #[allow(dead_code)]
    fn get_nonce_and_balance_from_cache_and_storage(
        &self, address: &AddressWithSpace, state: &StateProvider,
    ) -> (U256, U256) {
        self.ready_nonces_and_balances
            .get(address)
            .map(|x| *x)
            .unwrap_or(state.get_nonce_and_balance(address).unwrap_or_default())
    }

=======
>>>>>>> d8445c98
    pub fn get_lowest_nonce(&self, addr: &AddressWithSpace) -> U256 {
        let mut ret = 0.into();
        if let Some((nonce, _)) = self.get_local_nonce_and_balance(addr) {
            ret = nonce;
        }
        if let Some(nonce) = self.deferred_pool.get_lowest_nonce(addr) {
            if *nonce < ret {
                ret = *nonce;
            }
        }
        ret
    }

    pub fn get_next_nonce(
        &self, address: &AddressWithSpace, state_nonce: U256,
    ) -> U256 {
        self.deferred_pool
            .last_succ_nonce(*address, state_nonce)
            .unwrap_or(state_nonce)
    }

    #[allow(dead_code)]
    fn recalculate_readiness_with_local_info(
        &mut self, addr: &AddressWithSpace,
    ) {
        let (nonce, balance) = self
            .get_local_nonce_and_balance(addr)
            .unwrap_or((0.into(), 0.into()));
        self.recalculate_readiness(addr, nonce, balance);
    }

    fn recalculate_readiness_with_fixed_info(
        &mut self, addr: &AddressWithSpace, nonce: U256, balance: U256,
    ) {
        self.update_nonce_and_balance(addr, nonce, balance);
        self.recalculate_readiness(addr, nonce, balance);
    }

    fn recalculate_readiness_with_state(
        &mut self, addr: &AddressWithSpace, account_cache: &StateProvider,
    ) -> StateDbResult<()> {
        let _timer = MeterTimer::time_func(TX_POOL_RECALCULATE.as_ref());
        let (nonce, balance) = self
            .get_and_update_nonce_and_balance_from_storage(
                addr,
                account_cache,
            )?;
        self.recalculate_readiness(addr, nonce, balance);
        Ok(())
    }

    fn recalculate_readiness(
        &mut self, addr: &AddressWithSpace, nonce: U256, balance: U256,
    ) {
        let space = addr.space;
        let ret = self
            .deferred_pool
            .recalculate_readiness_with_local_info(addr, nonce, balance);
        // If addr is not in `deferred_pool`, it should have also been removed
        // from garbage_collector
        if let Some(tx) = self.deferred_pool.get_lowest_nonce_tx(addr) {
            let count = self.deferred_pool.count_less(addr, &nonce);
            let timestamp = self
                .garbage_collector
                .in_space(space)
                .get_timestamp(addr)
                .unwrap_or(self.get_current_timestamp());
            self.garbage_collector.in_space_mut(space).insert(
                addr,
                count,
                timestamp,
                ret.is_some(),
                *tx.gas_price(),
            );
        } else {
            // An account is only removed from `deferred_pool` in GC,
            // so this is not likely to happen.
            // One possible reason is that an transactions not in txpool is
            // executed and passed to notify_modified_accounts.
            debug!(
                "recalculate_readiness called for missing account: addr={:?}",
                addr
            );
        }
    }

    pub fn check_tx_packed_in_deferred_pool(&self, tx_hash: &H256) -> bool {
        match self.txs.get(tx_hash) {
            Some(tx) => {
                self.deferred_pool.check_tx_packed(tx.sender(), *tx.nonce())
            }
            None => false,
        }
    }

    /// pack at most num_txs transactions randomly
    pub fn pack_transactions<'a>(
        &mut self, num_txs: usize, block_gas_limit: U256, evm_gas_limit: U256,
        block_size_limit: usize, best_epoch_height: u64,
        best_block_number: u64, verification_config: &VerificationConfig,
        machine: &Machine,
    ) -> Vec<Arc<SignedTransaction>> {
        let mut packed_transactions: Vec<Arc<SignedTransaction>> = Vec::new();
        if num_txs == 0 {
            return packed_transactions;
        }

        let spec = machine.spec(best_block_number, best_epoch_height);
        let transitions = &machine.params().transition_heights;

        let validity = |tx: &SignedTransaction| {
            verification_config.fast_recheck(
                tx,
                best_epoch_height,
                transitions,
                &spec,
            )
        };

        let (sampled_tx, used_gas, used_size) =
            self.deferred_pool.packing_sampler(
                Space::Ethereum,
                std::cmp::min(block_gas_limit, evm_gas_limit),
                block_size_limit,
                num_txs,
                U256::zero(),
                validity,
            );
        packed_transactions.extend_from_slice(&sampled_tx);

        let (sampled_tx, _, _) = self.deferred_pool.packing_sampler(
            Space::Native,
            block_gas_limit - used_gas,
            block_size_limit - used_size,
            num_txs - sampled_tx.len(),
            U256::zero(),
            validity,
        );
        packed_transactions.extend_from_slice(&sampled_tx);

        if log::max_level() >= log::Level::Debug {
            let mut rlp_s = RlpStream::new();
            for tx in &packed_transactions {
                rlp_s.append::<TransactionWithSignature>(&**tx);
            }
            debug!(
                "After packing packed_transactions: {}, rlp size: {}",
                packed_transactions.len(),
                rlp_s.out().len(),
            );
        }

        packed_transactions
    }

    pub fn pack_transactions_1559<'a>(
        &mut self, num_txs: usize, block_gas_limit: U256,
        parent_base_price: SpaceMap<U256>, block_size_limit: usize,
        best_epoch_height: u64, machine: &Machine,
        validity: impl Fn(&SignedTransaction) -> PackingCheckResult,
    ) -> (Vec<Arc<SignedTransaction>>, SpaceMap<U256>) {
        let mut packed_transactions: Vec<Arc<SignedTransaction>> = Vec::new();
        if num_txs == 0 {
            return (packed_transactions, parent_base_price);
        }

        debug!(
            "Packing transaction for 1559, parent base price {:?}",
            parent_base_price
        );

        let mut block_base_price = parent_base_price.clone();

        let can_pack_evm =
            machine.params().can_pack_evm_transaction(best_epoch_height);

        let (evm_packed_tx_num, evm_used_size) = if can_pack_evm {
            let gas_target = block_gas_limit * 5 / 10 / ELASTICITY_MULTIPLIER;
            let parent_base_price = parent_base_price[Space::Ethereum];
            let min_base_price =
                machine.params().min_base_price()[Space::Ethereum];

            let (packing_gas_limit, tx_min_price) =
                self.deferred_pool.estimate_packing_gas_limit(
                    Space::Ethereum,
                    gas_target,
                    parent_base_price,
                    min_base_price,
                );
            debug!(
                "Packing plan (espace): gas limit: {:?}, tx min price: {:?}",
                packing_gas_limit, tx_min_price
            );
            let (sampled_tx, used_gas, used_size) =
                self.deferred_pool.packing_sampler(
                    Space::Ethereum,
                    packing_gas_limit,
                    block_size_limit,
                    num_txs,
                    tx_min_price,
                    &validity,
                );

            // Recompute the base price, it should be <= estimated base price,
            // since the actual used gas is <= estimated limit
            let base_price = compute_next_price(
                gas_target,
                used_gas,
                parent_base_price,
                min_base_price,
            );

            if base_price <= tx_min_price {
                debug!(
                    "Packing result (espace): gas used: {:?}, base price: {:?}",
                    used_gas, base_price
                );
                block_base_price[Space::Ethereum] = base_price;
                packed_transactions.extend_from_slice(&sampled_tx);

                (sampled_tx.len(), used_size)
            } else {
                // Should be unreachable
                warn!(
                    "Inconsistent packing result (espace): gas used: {:?}, base price: {:?}", 
                    used_gas, base_price
                );
                block_base_price[Space::Ethereum] = compute_next_price(
                    gas_target,
                    U256::zero(),
                    parent_base_price,
                    min_base_price,
                );
                (0, 0)
            }
        } else {
            (0, 0)
        };

        {
            let gas_target =
                cspace_block_gas_limit_after_cip1559(block_gas_limit)
                    / ELASTICITY_MULTIPLIER;
            let parent_base_price = parent_base_price[Space::Native];
            let min_base_price =
                machine.params().min_base_price()[Space::Native];

            let (packing_gas_limit, tx_min_price) =
                self.deferred_pool.estimate_packing_gas_limit(
                    Space::Native,
                    gas_target,
                    parent_base_price,
                    min_base_price,
                );

            debug!(
                "Packing plan (core space): gas limit: {:?}, tx min price: {:?}",
                packing_gas_limit, tx_min_price
            );

            let (sampled_tx, used_gas, _) = self.deferred_pool.packing_sampler(
                Space::Native,
                packing_gas_limit,
                block_size_limit - evm_used_size,
                num_txs - evm_packed_tx_num,
                tx_min_price,
                &validity,
            );

            // Recompute the base price, it should be <= estimated base price,
            // since the actual used gas is <= estimated limit
            let base_price = compute_next_price(
                gas_target,
                used_gas,
                parent_base_price,
                min_base_price,
            );

            if base_price <= tx_min_price {
                debug!(
                    "Packing result (core space): gas used: {:?}, base price: {:?}",
                    used_gas, base_price
                );
                block_base_price[Space::Native] = base_price;
                packed_transactions.extend_from_slice(&sampled_tx);
            } else {
                // Should be unreachable
                warn!(
                    "Inconsistent packing result (core space): gas used: {:?}, base price: {:?}", 
                    used_gas, base_price
                );
                block_base_price[Space::Native] = compute_next_price(
                    gas_target,
                    U256::zero(),
                    parent_base_price,
                    min_base_price,
                );
            }
        }

        if log::max_level() >= log::Level::Debug {
            let mut rlp_s = RlpStream::new();
            for tx in &packed_transactions {
                rlp_s.append::<TransactionWithSignature>(&**tx);
            }
            debug!(
                "After packing packed_transactions: {}, rlp size: {}",
                packed_transactions.len(),
                rlp_s.out().len(),
            );
        }

        (packed_transactions, block_base_price)
    }

    pub fn notify_modified_accounts(
        &mut self, accounts_from_execution: Vec<Account>,
    ) {
        for account in &accounts_from_execution {
            self.recalculate_readiness_with_fixed_info(
                account.address(),
                account.nonce,
                account.balance,
            );
        }
    }

    /// content retrieves the ready and deferred transactions.
    pub fn content(
        &self, address: Option<AddressWithSpace>,
    ) -> (Vec<Arc<SignedTransaction>>, Vec<Arc<SignedTransaction>>) {
        let ready_txs = match address {
            Some(addr) => self
                .deferred_pool
                .ready_transactions_by_address(addr)
                .map_or(vec![], |x| x.to_vec()),
            None => self
                .deferred_pool
                .all_ready_transactions()
                .cloned()
                .collect(),
        };

        let deferred_txs = self
            .txs
            .values()
            .filter(|tx| address == None || tx.sender() == address.unwrap())
            .map(|v| v.clone())
            .collect();

        (ready_txs, deferred_txs)
    }

    // Add transaction into deferred pool and maintain its readiness
    // the packed tag provided
    // if force tag is true, the replacement in nonce pool must be happened
    pub fn insert_transaction_with_readiness_check(
        &mut self, account_cache: &StateProvider,
        transaction: Arc<SignedTransaction>, packed: bool, force: bool,
    ) -> Result<(), TransactionPoolError> {
        let _timer = MeterTimer::time_func(TX_POOL_INNER_INSERT_TIMER.as_ref());
        let (sponsored_gas, sponsored_storage) =
            self.get_sponsored_gas_and_storage(account_cache, &transaction)?;

        let (state_nonce, state_balance) =
            account_cache.get_nonce_and_balance(&transaction.sender())?;

        if transaction.hash[0] & 254 == 0 {
            trace!(
                "Transaction {:?} sender: {:?} current nonce: {:?}, state nonce:{:?}",
                transaction.hash, transaction.sender, transaction.nonce(), state_nonce
            );
        }
        if *transaction.nonce()
            >= state_nonce
                + U256::from(FURTHEST_FUTURE_TRANSACTION_NONCE_OFFSET)
        {
            trace!(
                "Transaction {:?} is discarded due to in too distant future",
                transaction.hash()
            );
            return Err(TransactionPoolError::NonceTooDistant {
                hash: transaction.hash(),
                nonce: *transaction.nonce(),
            });
        } else if !packed /* Because we may get slightly out-dated state for transaction pool, we should allow transaction pool to set already past-nonce transactions to packed. */
            && *transaction.nonce() < state_nonce
        {
            trace!(
                "Transaction {:?} is discarded due to a too stale nonce, self.nonce()={}, state_nonce={}",
                transaction.hash(), transaction.nonce(), state_nonce,
            );
            return Err(TransactionPoolError::NonceTooStale {
                hash: transaction.hash(),
                nonce: *transaction.nonce(),
            });
        }

        // check balance
        if !packed && !force {
            let mut need_balance = U256::from(0);
            let estimate_gas_fee = Self::cal_gas_fee(
                transaction.gas().clone(),
                transaction.gas_price().clone(),
            );
            match transaction.unsigned {
                Transaction::Native(ref utx) => {
                    need_balance += utx.value().clone();
                    if sponsored_gas == U256::from(0) {
                        need_balance += estimate_gas_fee;
                    }
                    if sponsored_storage == 0 {
                        need_balance += U256::from(*utx.storage_limit())
                            * *DRIPS_PER_STORAGE_COLLATERAL_UNIT;
                    }
                }
                Transaction::Ethereum(ref utx) => {
                    need_balance += utx.value().clone();
                    need_balance += estimate_gas_fee;
                }
            }

            if need_balance > state_balance {
                let msg = format!(
                    "Transaction {:?} is discarded due to out of balance, needs {:?} but account balance is {:?}",
                    transaction.hash(),
                    need_balance,
                    state_balance
                );
                trace!("{}", msg);
                return Err(TransactionPoolError::OutOfBalance {
                    need: need_balance,
                    have: state_balance,
                    hash: transaction.hash(),
                });
            }
        }

        let result = self.insert_transaction_without_readiness_check(
            transaction.clone(),
            packed,
            force,
            (state_nonce, state_balance),
            (sponsored_gas, sponsored_storage),
        );
        if let InsertResult::Failed(err) = result {
            return Err(err);
        }

        self.recalculate_readiness_with_state(
            &transaction.sender(),
            account_cache,
        )?;

        Ok(())
    }

    fn cal_gas_fee(gas: U256, gas_price: U256) -> U256 {
        let estimated_gas_u512 = gas.full_mul(gas_price);
        // Normally, it is less than 2^128
        let estimated_gas =
            if estimated_gas_u512 > U512::from(U128::max_value()) {
                U256::from(U128::max_value())
            } else {
                gas * gas_price
            };
        estimated_gas
    }

    pub fn get_sponsored_gas_and_storage(
        &self, account_cache: &StateProvider, transaction: &SignedTransaction,
    ) -> StateDbResult<(U256, u64)> {
        let sender = transaction.sender();

        // Filter out espace transactions
        let utx = if let Transaction::Native(ref utx) = transaction.unsigned {
            utx
        } else {
            return Ok(Default::default());
        };

        // Keep contract call only
        let contract_address = match utx.action() {
            Action::Call(callee) if callee.is_contract_address() => *callee,
            _ => {
                return Ok(Default::default());
            }
        };

        // Get sponsor info
        let sponsor_info = if let Some(sponsor_info) =
            account_cache.get_sponsor_info(&contract_address)?
        {
            sponsor_info
        } else {
            return Ok(Default::default());
        };

        // Check if sender is eligible for sponsor
        if !account_cache
            .check_commission_privilege(&contract_address, &sender.address)?
        {
            return Ok(Default::default());
        }

        // Detailed logics
        let estimated_gas = Self::cal_gas_fee(
            transaction.gas().clone(),
            transaction.gas_price().clone(),
        );
        let sponsored_gas = if estimated_gas <= sponsor_info.sponsor_gas_bound
            && estimated_gas <= sponsor_info.sponsor_balance_for_gas
        {
            utx.gas().clone()
        } else {
            0.into()
        };

        let estimated_collateral = U256::from(*utx.storage_limit())
            * *DRIPS_PER_STORAGE_COLLATERAL_UNIT;
        let sponsored_collateral = if estimated_collateral
            <= sponsor_info.sponsor_balance_for_collateral
                + sponsor_info.unused_storage_points()
        {
            *utx.storage_limit()
        } else {
            0
        };

        Ok((sponsored_gas, sponsored_collateral))
    }
}

#[cfg(test)]
mod tests {
    use crate::verification::PackingCheckResult;

    use super::TransactionPoolInner;
    use crate::keylib::{Generator, KeyPair, Random};
    use cfx_executor::{
        machine::{Machine, VmFactory},
        spec::CommonParams,
    };
    use cfx_parameters::block::{
        cspace_block_gas_limit_after_cip1559, espace_block_gas_limit,
    };
    use cfx_types::{Address, Space, SpaceMap, U256};
    use itertools::Itertools;
    use primitives::{
        block_header::compute_next_price_tuple,
        transaction::{
            native_transaction::NativeTransaction, Eip155Transaction,
        },
        Action, SignedTransaction, Transaction,
    };
    use std::sync::Arc;

    fn new_test_tx(
        sender: &KeyPair, nonce: usize, gas_price: usize, gas: usize,
        value: usize, space: Space,
    ) -> Arc<SignedTransaction> {
        let tx: Transaction = match space {
            Space::Native => NativeTransaction {
                nonce: U256::from(nonce),
                gas_price: U256::from(gas_price),
                gas: U256::from(gas),
                action: Action::Call(Address::random()),
                value: U256::from(value),
                storage_limit: 0,
                epoch_height: 0,
                chain_id: 1,
                data: Vec::new(),
            }
            .into(),
            Space::Ethereum => Eip155Transaction {
                nonce: U256::from(nonce),
                gas_price: U256::from(gas_price),
                gas: U256::from(gas),
                action: Action::Call(Address::random()),
                value: U256::from(value),
                chain_id: Some(1),
                data: Vec::new(),
            }
            .into(),
        };
        Arc::new(tx.sign(sender.secret()))
    }

    fn pack_transactions_1559_checked(
        pool: &mut TransactionPoolInner, machine: &Machine,
    ) {
        let parent_base_price = SpaceMap::new(100, 200).map_all(U256::from);
        let block_gas_limit = U256::from(6000);
        let best_epoch_height = 20;

        let (txs, base_price) = pool.pack_transactions_1559(
            usize::MAX,
            block_gas_limit,
            parent_base_price,
            usize::MAX,
            best_epoch_height,
            machine,
            |_| PackingCheckResult::Pack,
        );

        let params = machine.params();

        let core_gas_limit =
            cspace_block_gas_limit_after_cip1559(block_gas_limit);
        let eth_gas_limit = espace_block_gas_limit(
            params.can_pack_evm_transaction(best_epoch_height),
            block_gas_limit,
        );

        let gas_target =
            SpaceMap::new(core_gas_limit, eth_gas_limit).map_all(|x| x / 2);

        let mut gas_used = SpaceMap::default();
        let mut min_gas_price =
            SpaceMap::new(U256::max_value(), U256::max_value());

        for tx in txs {
            gas_used[tx.space()] += *tx.gas_limit();
            min_gas_price[tx.space()] =
                min_gas_price[tx.space()].min(*tx.gas_price());
        }

        let min_base_price = params.min_base_price();

        let expected_base_price = SpaceMap::zip4(
            gas_target,
            gas_used,
            parent_base_price,
            min_base_price,
        )
        .map_all(compute_next_price_tuple);

        assert_eq!(expected_base_price, base_price);
        assert!(gas_used[Space::Native] <= core_gas_limit);
        assert!(gas_used[Space::Ethereum] <= eth_gas_limit);

        for space in [Space::Native, Space::Ethereum] {
            assert!(base_price[space] <= min_gas_price[space]);
        }
    }

    #[test]
    fn test_pack_eip1559_transactions() {
        let mut pool = TransactionPoolInner::new_for_test();

        let mut params = CommonParams::default();
        params.min_base_price = SpaceMap::new(100, 200).map_all(U256::from);

        let machine = Arc::new(Machine::new(params, VmFactory::default()));

        let test_block_limit = SpaceMap::new(5400, 3000);

        let senders: Vec<_> = (0..20)
            .into_iter()
            .map(|_| Random.generate().unwrap())
            .collect();

        let tasks = [1, 2, 3]
            .into_iter()
            .cartesian_product(
                /* gas_price */ [50usize, 95, 100, 105, 150, 1000],
            )
            .cartesian_product(
                /* gas_limit_percent */ [5usize, 10, 40, 60, 100],
            )
            .cartesian_product(/* price_increasing */ [0usize, 1]);

        for (((space_bits, gas_price), gas_limit_percent), price_inc) in tasks {
            let tx_gas_limit =
                test_block_limit.map_all(|x| x * gas_limit_percent / 100);

            for (idx, sender) in senders.iter().enumerate() {
                let gas_price = gas_price + idx * price_inc;

                if space_bits & 0x1 != 0 {
                    let tx = new_test_tx(
                        sender,
                        0,
                        gas_price,
                        tx_gas_limit[Space::Native],
                        0,
                        Space::Native,
                    );
                    pool.insert_transaction_for_test(tx, U256::zero());
                }

                if space_bits & 0x2 != 0 {
                    let tx = new_test_tx(
                        sender,
                        0,
                        gas_price * 2,
                        tx_gas_limit[Space::Ethereum],
                        0,
                        Space::Ethereum,
                    );
                    pool.insert_transaction_for_test(tx, U256::zero());
                }
            }
            pack_transactions_1559_checked(&mut pool, &machine);
            pool.clear();
        }
    }
}<|MERGE_RESOLUTION|>--- conflicted
+++ resolved
@@ -547,19 +547,6 @@
         Ok(nonce_and_balance)
     }
 
-<<<<<<< HEAD
-    #[allow(dead_code)]
-    fn get_nonce_and_balance_from_cache_and_storage(
-        &self, address: &AddressWithSpace, state: &StateProvider,
-    ) -> (U256, U256) {
-        self.ready_nonces_and_balances
-            .get(address)
-            .map(|x| *x)
-            .unwrap_or(state.get_nonce_and_balance(address).unwrap_or_default())
-    }
-
-=======
->>>>>>> d8445c98
     pub fn get_lowest_nonce(&self, addr: &AddressWithSpace) -> U256 {
         let mut ret = 0.into();
         if let Some((nonce, _)) = self.get_local_nonce_and_balance(addr) {
