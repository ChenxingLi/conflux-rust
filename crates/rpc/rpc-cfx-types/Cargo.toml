[package]
name = "cfx-rpc-cfx-types"
edition = "2021"
version.workspace = true
authors.workspace = true
description.workspace = true
documentation.workspace = true
homepage.workspace = true
keywords.workspace = true
repository.workspace = true
license-file.workspace = true

# See more keys and their definitions at https://doc.rust-lang.org/cargo/reference/manifest.html

[dependencies]
cfx-rpc-primitives = { workspace = true }
cfx-addr = { workspace = true }
cfx-parameters = { workspace = true }
cfx-types = { workspace = true }
cfx-vm-types = { workspace = true }
primitives = { workspace = true }
serde = { workspace = true }
serde_json = { workspace = true }
strum_macros = { workspace = true }
jsonrpc-core = { workspace = true }
cfx-util-macros = { workspace = true }
log = { workspace = true }
cfx-parity-trace-types = { workspace = true }
parity-version = { workspace = true }
<<<<<<< HEAD
rand = { workspace = true }
rand_xorshift = { workspace = true }
=======

[dev-dependencies]
>>>>>>> 3d30fbbb
<|MERGE_RESOLUTION|>--- conflicted
+++ resolved
@@ -27,10 +27,7 @@
 log = { workspace = true }
 cfx-parity-trace-types = { workspace = true }
 parity-version = { workspace = true }
-<<<<<<< HEAD
 rand = { workspace = true }
 rand_xorshift = { workspace = true }
-=======
 
-[dev-dependencies]
->>>>>>> 3d30fbbb
+[dev-dependencies]