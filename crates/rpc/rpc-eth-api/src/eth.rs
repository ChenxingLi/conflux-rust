--- conflicted
+++ resolved
@@ -1,12 +1,7 @@
 use cfx_rpc_eth_types::{
-<<<<<<< HEAD
-    Block, BlockNumber as BlockId, BlockOverrides, EthRpcLogFilter as Filter,
-    FeeHistory, Header, Log, Receipt, RpcStateOverride, SyncStatus,
-=======
-    AccountPendingTransactions, Block, BlockNumber as BlockId,
-    EthRpcLogFilter as Filter, FeeHistory, Header, Log, Receipt, SyncStatus,
->>>>>>> c3b9e620
-    Transaction, TransactionRequest,
+    AccountPendingTransactions, Block, BlockNumber as BlockId, BlockOverrides,
+    EthRpcLogFilter as Filter, FeeHistory, Header, Log, Receipt,
+    RpcStateOverride, SyncStatus, Transaction, TransactionRequest,
 };
 use cfx_rpc_primitives::{Bytes, Index};
 use cfx_types::{Address, H256, H64, U256, U64};
