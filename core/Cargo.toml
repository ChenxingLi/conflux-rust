[package]
description = "Conflux core library"
homepage = "http://www.conflux-chain.org"
license = "GPL-3.0"
name = "cfxcore"
<<<<<<< HEAD
version = "1.1.3"
=======
version = "1.1.4"
>>>>>>> 866dd06d
edition = "2018"

[dependencies]
bit-set = "0.4"
bn = { git = "https://github.com/paritytech/bn", default-features = false, rev="635c4cdd560bc0c8b262e6bf809dc709da8bcd7e" }
byteorder = "1.0"
cfxkey = { path = "../accounts/cfxkey" }
cfx-addr = { path = "../cfx_addr/rust" }
cfx-bytes = { path = "../cfx_bytes" }
cfx-internal-common = { path = "internal_common" }
cfx-parameters = { path = "parameters" }
cfx-statedb = { path = "statedb" }
cfx-state = { path = "state" }
cfx-storage = { path = "storage", optional = true }
cfx-types = { path = "../cfx_types" }
cfx-utils = { path = "../cfx_utils" }
clap = "2"
dag = {path = "../util/dag"}
derivative = "2.0.2"
db = { path = "../db" }
either = "1.5.3"
error-chain = { version = "0.12", default-features = false }
fallible-iterator = "0.2"
fs_extra = "1.1.0"
futures = {version="0.3.3", features = ["compat"]}
hashbrown = "0.7.1"
hibitset = { path = "../util/hibitset" }
itertools = "0.9"
io = { path = "../util/io" }
jsonrpc-core = "15.1.0"
keccak-hash = "0.5"
kvdb = "0.4"
kvdb-rocksdb = {path="../db/src/kvdb-rocksdb"}
lazy_static = "1.4"
link-cut-tree = { path = "../util/link-cut-tree" }
log = "0.4"
log4rs = { version = "1.0.0", features = ["background_rotation", "gzip"] }
lru_time_cache = "0.9.0"
malloc_size_of = {path = "../util/malloc_size_of"}
malloc_size_of_derive = {path = "../util/malloc_size_of_derive"}
memmap = "0.6"
memoffset = "0.5.1"
memory-cache = { path = "../util/memory-cache" }
metrics = { path = "../util/metrics" }
network = { path = "../network" }
num = "0.2"
num-traits = { version = "0.2.8", default-features = false }
parity-crypto = "0.4.0"
parking_lot = "0.11"
primal = "0.2.3"
primitives = { path = "../primitives" }
priority-send-queue = { path = "../util/priority-send-queue" }
prometheus = { version = "0.7.0", default-features = false }
rand = "0.7"
rand_chacha="0.2.1"
rand_xorshift="0.2"
random-crash = { path = "../util/random_crash" }
rayon = "1.0"
rlp = "0.4.0"
rlp_derive = { git = "https://github.com/Conflux-Chain/conflux-parity-deps.git", rev = "1597a9cab02343eb2322ca0ac58d39b64e3f42d1"  }
rustc-hex = "2.1"
secret-store = { path = "../secret_store" }
serde = { version = "1.0", features = ["rc"] }
serde_derive = "1.0"
serde_json = "1.0"
siphasher = "0.3"
slab = "0.4"
solidity-abi = {path="../util/solidity-abi"}
sqlite = "0.25"
sqlite3-sys = "0.12"
static_assertions = "1.1.0"
strfmt = "0.1"
tempdir = "0.3"
threadpool = "1.0"
throttling = { path = "../util/throttling" }
toml = "0.4"
tokio = { version = "0.2", features = ["full"] }
tokio-timer = "0.2.13"
unexpected = { git = "https://github.com/Conflux-Chain/conflux-parity-deps.git", rev = "1597a9cab02343eb2322ca0ac58d39b64e3f42d1"  }
strum = "0.20"
strum_macros = "0.20"
smart-default = "0.6.0"

[dev-dependencies]
criterion = "0.2"
cfx-storage = { path = "storage", features = ["testonly_code"] }
tokio = { version = "0.2.11", features = ["time"] }

[dependencies.parity-util-mem]
version = "0.5"
default-features = false

[features]
default = ["cfx-storage"]
# Unfortunately cfg test attributes doesn't work across crates,
# we have to define a feature for test code.
# https://users.rust-lang.org/t/cfg-test-doesnt-propagate-to-external-crates/13046
testonly_code = []<|MERGE_RESOLUTION|>--- conflicted
+++ resolved
@@ -3,11 +3,7 @@
 homepage = "http://www.conflux-chain.org"
 license = "GPL-3.0"
 name = "cfxcore"
-<<<<<<< HEAD
-version = "1.1.3"
-=======
 version = "1.1.4"
->>>>>>> 866dd06d
 edition = "2018"
 
 [dependencies]
