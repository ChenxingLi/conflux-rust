[package]
description = "Conflux core library"
homepage = "https://www.confluxnetwork.org"
license = "GPL-3.0"
name = "cfxcore"
<<<<<<< HEAD
version = "2.3.1"
=======
version = "2.3.3"
>>>>>>> 89f0ce58
edition = "2018"

[dependencies]
bit-set = "0.4"
substrate-bn = { git = "https://github.com/paritytech/bn", default-features = false, rev="63f8c587356a67b33c7396af98e065b66fca5dda" }
byteorder = "1.0"
cfxkey = { path = "../accounts/cfxkey" }
cfx-addr = { path = "../cfx_addr/rust" }
cfx-bytes = { path = "../cfx_bytes" }
cfx-math = { path = "../cfx_math"}
cfx-internal-common = { path = "internal_common" }
cfx-parameters = { path = "parameters" }
cfx-statedb = { path = "statedb" }
cfx-storage = { path = "storage", optional = true }
cfx-vm-tracer-derive = {path="../util/cfx-vm-tracer-derive"}
cfx-types = { path = "../cfx_types" }
cfx-utils = { path = "../cfx_utils" }
cfx-vm-types = { path = "vm-types" }
cfx-vm-interpreter = { path = "vm-interpreter" }
cfx-executor = { path = "executor" }
cfx-execute-helper = { path = "execute-helper" }
channel = { path = "./src/pos/common/channel"}
clap = "2"
dag = {path = "../util/dag"}
derivative = "2.0.2"
db = { path = "../db" }
either = "1.5.3"
error-chain = { version = "0.12", default-features = false }
fallible-iterator = "0.2"
fs_extra = "1.1.0"
futures = {version="0.3.3", features = ["compat"]}
hashbrown = "0.7.1"
hibitset = { path = "../util/hibitset" }
itertools = "0.9"
io = { path = "../util/io" }
jsonrpc-core = "15.1.0"
keccak-hash = "0.5"
kvdb = "0.4"
kvdb-rocksdb = {path="../db/src/kvdb-rocksdb"}
lazy_static = "1.4"
link-cut-tree = { path = "../util/link-cut-tree" }
log = "0.4"
log4rs = { version = "1.2.0", features = ["background_rotation", "gzip"] }
lru_time_cache = "0.9.0"
malloc_size_of = {path = "../util/malloc_size_of"}
malloc_size_of_derive = {path = "../util/malloc_size_of_derive"}
memmap = "0.6"
memoffset = "0.5.1"
memory-cache = { path = "../util/memory-cache" }
metrics = { path = "../util/metrics" }
network = { path = "../network" }
num = "0.2"
num-traits = { version = "0.2.8", default-features = false }
parity-crypto = "0.9.0"
parking_lot = "0.11"
primal = "0.2.3"
primitives = { path = "../primitives" }
priority-send-queue = { path = "../util/priority-send-queue" }
prometheus = { version = "0.7.0", default-features = false }
rand = "0.7"
rand_08 = {package = "rand", version = "0.8"}
rand_chacha="0.2.1"
rand_xorshift="0.2"
random-crash = { path = "../util/random_crash" }
rayon = "1.0"
rlp = "0.4.0"
rlp_derive = { git = "https://github.com/Conflux-Chain/conflux-parity-deps.git", rev = "1597a9cab02343eb2322ca0ac58d39b64e3f42d1"  }
rustc-hex = "2.1"
secret-store = { path = "../secret_store" }
serde = { version = "1.0", features = ["rc"] }
serde_derive = "1.0"
serde_json = "1.0"
siphasher = "0.3"
slab = "0.4"
solidity-abi = {path="../util/solidity-abi"}
solidity-abi-derive = {path="../util/solidity-abi-derive"}
sha3-macro = {path="../util/sha3-macro"}
sqlite = "0.25"
sqlite3-sys = "0.12"
static_assertions = "1.1.0"
strfmt = "0.1"
tempdir = "0.3"
threadpool = "1.0"
throttling = { path = "../util/throttling" }
toml = "0.5.8"
tokio02 = { version = "0.2", package="tokio", features = ["full"] }
tokio = { version = "1.6", features = ["full"] }
tokio-timer = "0.2.13"
tokio-stream = "0.1.4"
unexpected = { git = "https://github.com/Conflux-Chain/conflux-parity-deps.git", rev = "1597a9cab02343eb2322ca0ac58d39b64e3f42d1"  }
strum = "0.20"
strum_macros = "0.20"
smart-default = "0.6.0"
bls-signatures = {git = "https://github.com/Conflux-Chain/bls-signatures.git", rev = "fb52187df92d27c365642cb7e7b2aaf60437cf9c", default-features = false, features = ["multicore"]}
tiny-keccak = {version = "2.0",  features = ["keccak"]}
bcs = "0.1.2"
async-trait = "0.1"
num-derive = { version = "0.3.3", default-features = false }
thiserror = "1.0.24"
fallible = { path = "./src/pos/common/fallible" }
mirai-annotations = { version = "1.10.1", default-features = false }
bounded-executor = { path = "./src/pos/common/bounded-executor" }
diem-config = { path = "./src/pos/config" }
diem-crypto = { path = "./src/pos/crypto/crypto" }
diem-infallible = { path = "./src/pos/common/infallible" }
diem-logger = { path = "./src/pos/common/logger" }
diem-metrics = { path = "./src/pos/common/metrics" }
diem-secure-storage = { path = "./src/pos/secure/storage" }
diem-types = { path = "./src/pos/types" }
executor-types = { path = "./src/pos/types/executor-types" }
executor = {path = "./src/pos/consensus/executor"}
consensus-types = { path = "./src/pos/consensus/consensus-types" }
safety-rules = { path = "./src/pos/consensus/safety-rules" }
pos-ledger-db = { path = "src/pos/storage/pos-ledger-db" }
cached-pos-ledger-db = { path = "src/pos/storage/cached-pos-ledger-db" }
schemadb = { path = "./src/pos/storage/schemadb" }
storage-interface = { path = "./src/pos/storage/storage-interface" }
short-hex-str = { path = "./src/pos/common/short-hex-str" }
subscription-service = { path = "./src/pos/common/subscription-service" }
fail = "0.4.0"
anyhow = "1.0.38"
once_cell = "1.7.2"
move-core-types = { path = "./src/pos/types/move-core-types"}
pow-types = {path = "./src/pos/types/pow-types"}
async-oneshot = "0.5.0"
proptest = { version = "1.0.0", optional = true }
proptest-derive = { version = "0.3.0", optional = true }
diem-temppath = { path = "./src/pos/common/temppath" }
crash-handler = { path = "../core/src/pos/common/crash-handler" }
heap-map = {path = "../util/heap-map" }
impl-trait-for-tuples = "^0.2"
impl-tools = "^0.10"

[dev-dependencies]
criterion = "0.3"
cfx-storage = { path = "storage", features = ["testonly_code"] }
cfx-vm-types = { path = "vm-types", features = ["testonly_code"] }
proptest = "1.0.0"
proptest-derive = "0.3.0"
consensus-types = { path = "./src/pos/consensus/consensus-types", features = ["fuzzing"] }
#tokio = { version = "0.2.11", features = ["time"] }

[dependencies.parity-util-mem]
version = "0.5"
default-features = false

[features]
default = ["cfx-storage"]
# Unfortunately cfg test attributes doesn't work across crates,
# we have to define a feature for test code.
# https://users.rust-lang.org/t/cfg-test-doesnt-propagate-to-external-crates/13046
testonly_code = []
fuzzing = ["proptest", "proptest-derive"]
bls-blst = ["bls-signatures/blst", "diem-crypto/bls-blst"]
bls-pairing = ["bls-signatures/pairing", "diem-crypto/bls-pairing"]
blst-portable = ["bls-signatures/blst-portable", "diem-crypto/blst-portable"]<|MERGE_RESOLUTION|>--- conflicted
+++ resolved
@@ -3,11 +3,7 @@
 homepage = "https://www.confluxnetwork.org"
 license = "GPL-3.0"
 name = "cfxcore"
-<<<<<<< HEAD
-version = "2.3.1"
-=======
 version = "2.3.3"
->>>>>>> 89f0ce58
 edition = "2018"
 
 [dependencies]
