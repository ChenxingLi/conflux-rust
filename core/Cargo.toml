--- conflicted
+++ resolved
@@ -88,10 +88,8 @@
 strum = "0.20"
 strum_macros = "0.20"
 smart-default = "0.6.0"
-<<<<<<< HEAD
 bls-signatures = {git = "https://github.com/Conflux-Chain/bls-signatures.git", branch = "update_rand"}
 tiny-keccak = {version = "2.0",  features = ["keccak"]}
-=======
 bcs = "0.1.2"
 async-trait = "0.1"
 num-derive = { version = "0.3.3", default-features = false }
@@ -121,7 +119,6 @@
 once_cell = "1.7.2"
 move-core-types = { path = "./src/pos/types/move-core-types"}
 pow-types = {path = "./src/pos/types/pow-types"}
->>>>>>> 2b0c20f3
 
 [dev-dependencies]
 criterion = "0.2"
