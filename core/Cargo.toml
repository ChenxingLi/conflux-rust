[package]
description = "Conflux core library"
homepage = "https://www.confluxnetwork.org"
license = "GPL-3.0"
name = "cfxcore"
version = "2.0.2"
edition = "2018"

[dependencies]
bit-set = "0.4"
substrate-bn = { git = "https://github.com/paritytech/bn", default-features = false, rev="63f8c587356a67b33c7396af98e065b66fca5dda" }
byteorder = "1.0"
cfxkey = { path = "../accounts/cfxkey" }
cfx-addr = { path = "../cfx_addr/rust" }
cfx-bytes = { path = "../cfx_bytes" }
cfx-math = { path = "../cfx_math"}
cfx-internal-common = { path = "internal_common" }
cfx-parameters = { path = "parameters" }
cfx-statedb = { path = "statedb" }
cfx-storage = { path = "storage", optional = true }
cfx-vm-tracer-derive = {path="../util/cfx-vm-tracer-derive"}
cfx-types = { path = "../cfx_types" }
cfx-utils = { path = "../cfx_utils" }
cfx-vm-types = { path = "vm-types" }
cfx-vm-interpreter = { path = "vm-interpreter" }
cfx-executor = { path = "executor" }
cfx-execute-helper = { path = "execute-helper" }
channel = { path = "./src/pos/common/channel"}
clap = "2"
dag = {path = "../util/dag"}
derivative = "2.0.2"
db = { path = "../db" }
either = "1.5.3"
error-chain = { version = "0.12", default-features = false }
fallible-iterator = "0.2"
fs_extra = "1.1.0"
futures = {version="0.3.3", features = ["compat"]}
hashbrown = "0.7.1"
hibitset = { path = "../util/hibitset" }
itertools = "0.9"
io = { path = "../util/io" }
jsonrpc-core = "15.1.0"
keccak-hash = "0.5"
kvdb = "0.4"
kvdb-rocksdb = {path="../db/src/kvdb-rocksdb"}
lazy_static = "1.4"
link-cut-tree = { path = "../util/link-cut-tree" }
log = "0.4"
log4rs = { version = "1.2.0", features = ["background_rotation", "gzip"] }
lru_time_cache = "0.9.0"
malloc_size_of = {path = "../util/malloc_size_of"}
malloc_size_of_derive = {path = "../util/malloc_size_of_derive"}
memmap = "0.6"
memoffset = "0.5.1"
memory-cache = { path = "../util/memory-cache" }
metrics = { path = "../util/metrics" }
network = { path = "../network" }
num = "0.2"
num-traits = { version = "0.2.8", default-features = false }
parity-crypto = "0.9.0"
parking_lot = "0.11"
primal = "0.2.3"
primitives = { path = "../primitives" }
priority-send-queue = { path = "../util/priority-send-queue" }
prometheus = { version = "0.7.0", default-features = false }
rand = "0.7"
rand_08 = {package = "rand", version = "0.8"}
rand_xorshift="0.2"
random-crash = { path = "../util/random_crash" }
rayon = "1.0"
rlp = "0.4.0"
rlp_derive = { git = "https://github.com/Conflux-Chain/conflux-parity-deps.git", rev = "1597a9cab02343eb2322ca0ac58d39b64e3f42d1"  }
rustc-hex = "2.1"
secret-store = { path = "../secret_store" }
serde = { version = "1.0", features = ["rc"] }
serde_derive = "1.0"
serde_json = "1.0"
siphasher = "0.3"
slab = "0.4"
solidity-abi = {path="../util/solidity-abi"}
solidity-abi-derive = {path="../util/solidity-abi-derive"}
sha3-macro = {path="../util/sha3-macro"}
sqlite = "0.25"
sqlite3-sys = "0.12"
static_assertions = "1.1.0"
strfmt = "0.1"
tempdir = "0.3"
threadpool = "1.0"
throttling = { path = "../util/throttling" }
toml = "0.5.8"
tokio02 = { version = "0.2", package="tokio", features = ["full"] }
tokio = { version = "1.6", features = ["full"] }
tokio-timer = "0.2.13"
tokio-stream = "0.1.4"
unexpected = { git = "https://github.com/Conflux-Chain/conflux-parity-deps.git", rev = "1597a9cab02343eb2322ca0ac58d39b64e3f42d1"  }
strum = "0.20"
strum_macros = "0.20"
smart-default = "0.6.0"
bls-signatures = {git = "https://github.com/Conflux-Chain/bls-signatures.git", rev = "fb52187df92d27c365642cb7e7b2aaf60437cf9c", default-features = false, features = ["multicore"]}
tiny-keccak = {version = "2.0",  features = ["keccak"]}
bcs = "0.1.2"
async-trait = "0.1"
num-derive = { version = "0.3.3", default-features = false }
thiserror = "1.0.24"
fallible = { path = "./src/pos/common/fallible" }
mirai-annotations = { version = "1.10.1", default-features = false }
bounded-executor = { path = "./src/pos/common/bounded-executor" }
diem-config = { path = "./src/pos/config" }
diem-crypto = { path = "./src/pos/crypto/crypto" }
diem-infallible = { path = "./src/pos/common/infallible" }
diem-logger = { path = "./src/pos/common/logger" }
diem-metrics = { path = "./src/pos/common/metrics" }
diem-secure-storage = { path = "./src/pos/secure/storage" }
diem-types = { path = "./src/pos/types" }
executor-types = { path = "./src/pos/types/executor-types" }
executor = {path = "./src/pos/consensus/executor"}
consensus-types = { path = "./src/pos/consensus/consensus-types" }
safety-rules = { path = "./src/pos/consensus/safety-rules" }
pos-ledger-db = { path = "src/pos/storage/pos-ledger-db" }
cached-pos-ledger-db = { path = "src/pos/storage/cached-pos-ledger-db" }
schemadb = { path = "./src/pos/storage/schemadb" }
storage-interface = { path = "./src/pos/storage/storage-interface" }
short-hex-str = { path = "./src/pos/common/short-hex-str" }
subscription-service = { path = "./src/pos/common/subscription-service" }
fail = "0.4.0"
anyhow = "1.0.38"
once_cell = "1.7.2"
move-core-types = { path = "./src/pos/types/move-core-types"}
pow-types = {path = "./src/pos/types/pow-types"}
async-oneshot = "0.5.0"
proptest = { version = "1.0.0", optional = true }
proptest-derive = { version = "0.3.0", optional = true }
diem-temppath = { path = "./src/pos/common/temppath" }
crash-handler = { path = "../core/src/pos/common/crash-handler" }
heap-map = {path = "../util/heap-map" }
<<<<<<< HEAD
impl-trait-for-tuples = "^0.2"
impl-tools = "^0.10"
=======
treap-map = {path = "../util/treap-map" }

>>>>>>> 51387d99

[dev-dependencies]
criterion = "0.3"
cfx-storage = { path = "storage", features = ["testonly_code"] }
cfx-vm-types = { path = "vm-types", features = ["testonly_code"] }
proptest = "1.0.0"
proptest-derive = "0.3.0"
consensus-types = { path = "./src/pos/consensus/consensus-types", features = ["fuzzing"] }
#tokio = { version = "0.2.11", features = ["time"] }

[dependencies.parity-util-mem]
version = "0.5"
default-features = false

[features]
default = ["cfx-storage"]
# Unfortunately cfg test attributes doesn't work across crates,
# we have to define a feature for test code.
# https://users.rust-lang.org/t/cfg-test-doesnt-propagate-to-external-crates/13046
testonly_code = []
fuzzing = ["proptest", "proptest-derive"]
bls-blst = ["bls-signatures/blst", "diem-crypto/bls-blst"]
bls-pairing = ["bls-signatures/pairing", "diem-crypto/bls-pairing"]
blst-portable = ["bls-signatures/blst-portable", "diem-crypto/blst-portable"]<|MERGE_RESOLUTION|>--- conflicted
+++ resolved
@@ -133,13 +133,10 @@
 diem-temppath = { path = "./src/pos/common/temppath" }
 crash-handler = { path = "../core/src/pos/common/crash-handler" }
 heap-map = {path = "../util/heap-map" }
-<<<<<<< HEAD
 impl-trait-for-tuples = "^0.2"
 impl-tools = "^0.10"
-=======
 treap-map = {path = "../util/treap-map" }
 
->>>>>>> 51387d99
 
 [dev-dependencies]
 criterion = "0.3"
