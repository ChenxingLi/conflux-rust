--- conflicted
+++ resolved
@@ -71,16 +71,9 @@
     }
 
     fn is_valid_proposal(&self, block: &Block) -> bool {
-<<<<<<< HEAD
         let vrf_number =
             block.vrf_proof().unwrap().to_hash().unwrap().to_u256();
-        vrf_number <= PROPOSAL_THRESHOLD
-=======
-        let vrf_number = U256::from_big_endian(
-            block.vrf_proof().unwrap().to_hash().unwrap().as_ref(),
-        );
         vrf_number <= self.proposal_threshold
->>>>>>> d7a2ce05
     }
 
     fn is_random_election(&self) -> bool { true }
@@ -102,16 +95,9 @@
     fn choose_proposal_to_vote(&self) -> Option<Block> {
         let mut chosen_proposal = None;
         let mut min_vrf_number = U256::MAX;
-<<<<<<< HEAD
-        for b in &*self.proposal_candidates.lock() {
+        for (_, b) in &*self.proposal_candidates.lock() {
             let vrf_number =
                 b.vrf_proof().unwrap().to_hash().unwrap().to_u256();
-=======
-        for (_, b) in &*self.proposal_candidates.lock() {
-            let vrf_number = U256::from_big_endian(
-                b.vrf_proof().unwrap().to_hash().unwrap().as_ref(),
-            );
->>>>>>> d7a2ce05
             if vrf_number < min_vrf_number {
                 chosen_proposal = Some(b.clone());
                 min_vrf_number = vrf_number
