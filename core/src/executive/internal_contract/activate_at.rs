--- conflicted
+++ resolved
@@ -10,23 +10,9 @@
     ("genesis" $(, $name:ident)* $(,)?) => {
         group_impl_is_active!(|_| true $(, $name)*);
     };
-<<<<<<< HEAD
-    ($name:ident,"21Q2-hardfork") => {
-        impl ActivateAtTrait for $name {
-            fn activate_at(&self, _: BlockNumber, _: &Spec) -> bool { false }
-        }
-    };
-}
-
-#[macro_export]
-macro_rules! group_impl_activate_at {
-    ($desc:tt $(, $name:ident)* $(,)?) => {
-        $(impl_activate_at!($name, $desc);)*
-=======
     ($is_active:expr $(, $name:ident)* $(,)?) => {
         $(impl IsActive for $name {
             fn is_active(&self, spec: &Spec) -> bool { $is_active(spec) }
         })*
->>>>>>> b6aa0b35
     };
 }