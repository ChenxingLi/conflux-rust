--- conflicted
+++ resolved
@@ -250,9 +250,6 @@
         .state
         .inc_nonce(&mapped_sender, &context.spec.account_start_nonce)?;
 
-<<<<<<< HEAD
-    return Ok(ExecTrap::Call(next_params, Box::new(Resume(reserved_gas))));
-=======
     if call_type == CallType::Call {
         CallEvent::log(
             &(mapped_sender.address.0, address.address.0),
@@ -262,8 +259,7 @@
         )?;
     }
 
-    return Ok(ExecTrap::Call(next_params, Box::new(Resume)));
->>>>>>> b72b4505
+    return Ok(ExecTrap::Call(next_params, Box::new(Resume(reserved_gas))));
 }
 
 pub fn create_to_evmcore(
