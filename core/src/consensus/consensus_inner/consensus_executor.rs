// Copyright 2019 Conflux Foundation. All rights reserved.
// Conflux is free software and distributed under GNU General Public License.
// See http://www.gnu.org/licenses/

use crate::{
    block_data_manager::{BlockDataManager, BlockRewardResult},
    consensus::{
        consensus_inner::{
            consensus_new_block_handler::ConsensusNewBlockHandler,
            StateBlameInfo,
        },
        pos_handler::PosVerifier,
        ConsensusGraphInner,
    },
    evm::Spec,
    executive::{
        revert_reason_decode, ExecutionError, ExecutionOutcome, Executive,
        TransactOptions,
    },
    machine::Machine,
    rpc_errors::{invalid_params_check, Result as RpcResult},
    spec::genesis::initialize_internal_contract_accounts,
    state::{
        prefetcher::{
            prefetch_accounts, ExecutionStatePrefetcher, PrefetchTaskHandle,
        },
        State,
    },
    trace::trace::{ExecTrace, TransactionExecTraces},
    verification::{
        compute_receipts_root, VerificationConfig, VerifyTxLocalMode,
        VerifyTxMode,
    },
    vm::{Env, Error as VmErr},
    SharedTransactionPool,
};
use cfx_internal_common::{
    debug::*, EpochExecutionCommitment, StateRootWithAuxInfo,
};
use cfx_parameters::consensus::*;
use cfx_state::{state_trait::*, CleanupMode};
use cfx_statedb::{Result as DbResult, StateDb};
use cfx_storage::{
    defaults::DEFAULT_EXECUTION_PREFETCH_THREADS, StateIndex,
    StorageManagerTrait,
};
use cfx_types::{
    address_util::AddressUtil, BigEndianHash, H160, H256, KECCAK_EMPTY_BLOOM,
    U256, U512,
};
use core::convert::TryFrom;
use hash::KECCAK_EMPTY_LIST_RLP;
use metrics::{register_meter_with_group, Meter, MeterTimer};
use parking_lot::{Mutex, RwLock};
use primitives::{
    compute_block_number,
    receipt::{
        BlockReceipts, Receipt,
        TRANSACTION_OUTCOME_EXCEPTION_WITHOUT_NONCE_BUMPING,
        TRANSACTION_OUTCOME_EXCEPTION_WITH_NONCE_BUMPING,
        TRANSACTION_OUTCOME_SUCCESS,
    },
    Action, Block, BlockHeaderBuilder, EpochId, SignedTransaction,
    TransactionIndex, MERKLE_NULL_NODE,
};
use rustc_hex::ToHex;
use std::{
    collections::{BTreeMap, BTreeSet, HashMap},
    convert::From,
    fmt::{Debug, Formatter},
    sync::{
        atomic::{AtomicBool, Ordering::Relaxed},
        mpsc::{channel, RecvError, Sender, TryRecvError},
        Arc,
    },
    thread::{self, JoinHandle},
};

lazy_static! {
    static ref CONSENSIS_EXECUTION_TIMER: Arc<dyn Meter> =
        register_meter_with_group("timer", "consensus::handle_epoch_execution");
    static ref CONSENSIS_COMPUTE_STATE_FOR_BLOCK_TIMER: Arc<dyn Meter> =
        register_meter_with_group(
            "timer",
            "consensus::compute_state_for_block"
        );
    static ref GOOD_TPS_METER: Arc<dyn Meter> =
        register_meter_with_group("system_metrics", "good_tps");
}

/// The RewardExecutionInfo struct includes most information to compute rewards
/// for old epochs
pub struct RewardExecutionInfo {
    pub past_block_count: u64,
    pub epoch_blocks: Vec<Arc<Block>>,
    pub epoch_block_no_reward: Vec<bool>,
    pub epoch_block_anticone_difficulties: Vec<U512>,
}

impl Debug for RewardExecutionInfo {
    fn fmt(&self, f: &mut Formatter) -> std::fmt::Result {
        write!(
            f,
            "RewardExecutionInfo{{ past_block_count: {} \
             epoch_blocks: {:?} \
             epoch_block_no_reward: {:?} \
             epoch_block_anticone_difficulties: {:?}}}",
            self.past_block_count,
            self.epoch_blocks
                .iter()
                .map(|b| b.hash())
                .collect::<Vec<H256>>(),
            self.epoch_block_no_reward,
            self.epoch_block_anticone_difficulties
        )
    }
}

#[derive(Debug)]
enum ExecutionTask {
    ExecuteEpoch(EpochExecutionTask),
    GetResult(GetExecutionResultTask),

    /// Stop task is used to stop the execution thread
    Stop,
}

/// The EpochExecutionTask struct includes all the information needed to execute
/// an epoch
#[derive(Debug)]
pub struct EpochExecutionTask {
    epoch_hash: H256,
    epoch_block_hashes: Vec<H256>,
    start_block_number: u64,
    reward_info: Option<RewardExecutionInfo>,
    // TODO:
    //  on_local_pivot should be computed at the beginning of the
    //  epoch execution, not to be set from task.
    on_local_pivot: bool,
    force_recompute: bool,
}

impl EpochExecutionTask {
    pub fn new(
        epoch_arena_index: usize, inner: &ConsensusGraphInner,
        reward_execution_info: Option<RewardExecutionInfo>,
        on_local_pivot: bool, force_recompute: bool,
    ) -> Self
    {
        Self {
            epoch_hash: inner.arena[epoch_arena_index].hash,
            epoch_block_hashes: inner.get_epoch_block_hashes(epoch_arena_index),
            start_block_number: inner
                .get_epoch_start_block_number(epoch_arena_index),
            reward_info: reward_execution_info,
            on_local_pivot,
            force_recompute,
        }
    }
}

/// `sender` is used to return the computed `(state_root, receipts_root,
/// logs_bloom_hash)` to the thread who sends this task.
#[derive(Debug)]
struct GetExecutionResultTask {
    pub epoch_hash: H256,
    pub sender: Sender<Option<EpochExecutionCommitment>>,
}

/// ConsensusExecutor processes transaction execution tasks.
pub struct ConsensusExecutor {
    /// The thread responsible for execution transactions
    thread: Mutex<Option<JoinHandle<()>>>,

    /// The sender to send tasks to be executed by `self.thread`
    sender: Mutex<Sender<ExecutionTask>>,

    /// The state indicating whether the thread should be stopped
    stopped: AtomicBool,

    /// The handler to provide functions to handle `ExecutionTask` and execute
    /// transactions It is used both asynchronously by `self.thread` and
    /// synchronously by the executor itself
    pub handler: Arc<ConsensusExecutionHandler>,

    consensus_graph_bench_mode: bool,
}

impl ConsensusExecutor {
    pub fn start(
        tx_pool: SharedTransactionPool, data_man: Arc<BlockDataManager>,
        consensus_inner: Arc<RwLock<ConsensusGraphInner>>,
        config: ConsensusExecutionConfiguration,
        verification_config: VerificationConfig, bench_mode: bool,
        pos_verifier: Arc<PosVerifier>,
    ) -> Arc<Self>
    {
        let machine = tx_pool.machine();
        let handler = Arc::new(ConsensusExecutionHandler::new(
            tx_pool,
            data_man.clone(),
            config,
            verification_config,
            machine,
            pos_verifier,
        ));
        let (sender, receiver) = channel();

        let executor_raw = ConsensusExecutor {
            thread: Mutex::new(None),
            sender: Mutex::new(sender),
            stopped: AtomicBool::new(false),
            handler: handler.clone(),
            consensus_graph_bench_mode: bench_mode,
        };
        let executor = Arc::new(executor_raw);
        let executor_thread = executor.clone();
        // It receives blocks hashes from on_new_block and execute them
        let handle = thread::Builder::new()
            .name("Consensus Execution Worker".into())
            .spawn(move || loop {
                if executor_thread.stopped.load(Relaxed) {
                    // The thread should be stopped. The rest tasks in the queue
                    // will be discarded.
                    break;
                }
                let maybe_task = {
                    // Here we use `try_write` because some thread
                    // may wait for execution results while holding the
                    // Consensus Inner lock, if we wait on
                    // inner lock here we may get deadlock.
                    match receiver.try_recv() {
                        Ok(task) => Some(task),
                        Err(TryRecvError::Empty) => {
                            // The channel is empty, so we try to optimistically
                            // get later epochs to execute.
                            consensus_inner
                                .try_write()
                                .and_then(|mut inner| {
                                    executor_thread
                                        .get_optimistic_execution_task(
                                            &mut *inner,
                                        )
                                })
                                .map(|task| {
                                    debug!(
                                        "Get optimistic_execution_task {:?}",
                                        task
                                    );
                                    ExecutionTask::ExecuteEpoch(task)
                                })
                        }
                        Err(TryRecvError::Disconnected) => {
                            info!("Channel disconnected, stop thread");
                            break;
                        }
                    }
                };
                let task = match maybe_task {
                    Some(task) => task,
                    None => {
                        //  Even optimistic tasks are all finished, so we block
                        // and wait for  new execution
                        // tasks.  New optimistic tasks
                        // will only exist if pivot_chain changes,
                        //  and new tasks will be sent to `receiver` in this
                        // case, so this waiting will
                        // not prevent new optimistic tasks from being executed.
                        match receiver.recv() {
                            Ok(task) => task,
                            Err(RecvError) => {
                                info!("Channel receive error, stop thread");
                                break;
                            }
                        }
                    }
                };
                if !handler.handle_execution_work(task) {
                    // `task` is `Stop`, so just stop.
                    break;
                }
            })
            .expect("Cannot fail");
        *executor.thread.lock() = Some(handle);
        executor
    }

    // TODO: The comments and method name are not precise,
    // TODO: given the single-threaded design.
    /// Wait until all tasks currently in the queue to be executed and return
    /// `(state_root, receipts_root, logs_bloom_hash)` of the given
    /// `epoch_hash`.
    ///
    /// It is the caller's responsibility to ensure that `epoch_hash` is indeed
    /// computed when all the tasks before are finished.
    // TODO Release Consensus inner lock if possible when the function is called
    pub fn wait_for_result(
        &self, epoch_hash: H256,
    ) -> Result<EpochExecutionCommitment, String> {
        // In consensus_graph_bench_mode execution is skipped.
        if self.consensus_graph_bench_mode {
            Ok(EpochExecutionCommitment {
                state_root_with_aux_info: StateRootWithAuxInfo::genesis(
                    &MERKLE_NULL_NODE,
                ),
                receipts_root: KECCAK_EMPTY_LIST_RLP,
                logs_bloom_hash: KECCAK_EMPTY_BLOOM,
            })
        } else {
            if self.handler.data_man.epoch_executed(&epoch_hash) {
                // The epoch already executed, so we do not need wait for the
                // queue to be empty
                return self
                    .handler
                    .get_execution_result(&epoch_hash).ok_or("Cannot get expected execution results from the data base. Probably the database is corrupted!".to_string());
            }
            let (sender, receiver) = channel();
            debug!("Wait for execution result of epoch {:?}", epoch_hash);
            self.sender
                .lock()
                .send(ExecutionTask::GetResult(GetExecutionResultTask {
                    epoch_hash,
                    sender,
                }))
                .expect("Cannot fail");
            receiver.recv().unwrap().ok_or(
                "Waiting for an execution result that is not enqueued!"
                    .to_string(),
            )
        }
    }

    fn get_optimistic_execution_task(
        &self, inner: &mut ConsensusGraphInner,
    ) -> Option<EpochExecutionTask> {
        if !inner.inner_conf.enable_optimistic_execution {
            return None;
        }

        let epoch_arena_index = {
            let mut state_availability_boundary =
                inner.data_man.state_availability_boundary.write();
            let opt_height =
                state_availability_boundary.optimistic_executed_height?;
            if opt_height != state_availability_boundary.upper_bound + 1 {
                // The `opt_height` parent's state has not been executed.
                // This may happen when the pivot chain switches between
                // the checks of the execution queue and the opt task.
                return None;
            }
            let next_opt_height = opt_height + 1;
            if next_opt_height
                >= inner.pivot_index_to_height(inner.pivot_chain.len())
            {
                state_availability_boundary.optimistic_executed_height = None;
            } else {
                state_availability_boundary.optimistic_executed_height =
                    Some(next_opt_height);
            }
            inner.get_pivot_block_arena_index(opt_height)
        };

        // `on_local_pivot` is set to `true` because when we later skip its
        // execution on pivot chain, we will not notify tx pool, so we
        // will also notify in advance.
        let reward_execution_info =
            self.get_reward_execution_info(inner, epoch_arena_index);
        let execution_task = EpochExecutionTask::new(
            epoch_arena_index,
            inner,
            reward_execution_info,
            true,  /* on_local_pivot */
            false, /* force_compute */
        );
        Some(execution_task)
    }

    pub fn get_reward_execution_info_from_index(
        &self, inner: &mut ConsensusGraphInner,
        reward_index: Option<(usize, usize)>,
    ) -> Option<RewardExecutionInfo>
    {
        reward_index.map(
            |(pivot_arena_index, anticone_penalty_cutoff_epoch_arena_index)| {
                // We have to wait here because blame information will determine the reward of each block.
                // In order to compute the correct blame information locally, we have to wait for the execution to return.
                let height = inner.arena[pivot_arena_index].height;
                if !self.consensus_graph_bench_mode
                {
                    debug!(
                        "wait_and_compute_state_valid_locked, idx = {}, \
                         height = {}, era_genesis_height = {} era_stable_height = {}",
                        pivot_arena_index, height, inner.cur_era_genesis_height, inner.cur_era_stable_height
                    );
                    self.wait_and_compute_state_valid_and_blame_info_locked(
                        pivot_arena_index,
                        inner,
                    )
                        .unwrap();
                }

                let epoch_blocks =
                    inner.get_executable_epoch_blocks(pivot_arena_index);

                let mut epoch_block_no_reward =
                    Vec::with_capacity(epoch_blocks.len());
                let mut epoch_block_anticone_difficulties =
                    Vec::with_capacity(epoch_blocks.len());

                let epoch_difficulty =
                    inner.arena[pivot_arena_index].difficulty;
                let anticone_cutoff_epoch_anticone_set_ref_opt = inner
                    .anticone_cache
                    .get(anticone_penalty_cutoff_epoch_arena_index);
                let anticone_cutoff_epoch_anticone_set;
                if let Some(r) = anticone_cutoff_epoch_anticone_set_ref_opt {
                    anticone_cutoff_epoch_anticone_set = r.clone();
                } else {
                    anticone_cutoff_epoch_anticone_set = ConsensusNewBlockHandler::compute_anticone_hashset_bruteforce(inner, anticone_penalty_cutoff_epoch_arena_index);
                }
                let ordered_epoch_blocks = inner.get_ordered_executable_epoch_blocks(pivot_arena_index).clone();
                for index in ordered_epoch_blocks.iter() {
                    let block_consensus_node = &inner.arena[*index];

                    let mut no_reward =
                        block_consensus_node.data.partial_invalid;
                    if !self.consensus_graph_bench_mode && !no_reward {
                        if *index == pivot_arena_index {
                            no_reward = !inner.arena[pivot_arena_index]
                                .data
                                .state_valid.expect("computed in wait_and_compute_state_valid_locked");
                        } else {
                            no_reward = !inner
                                .compute_vote_valid_for_pivot_block(
                                    *index,
                                    pivot_arena_index,
                                );
                        }
                    }
                    // If a block is partial_invalid, it won't have reward and
                    // anticone_difficulty will not be used, so it's okay to set
                    // it to 0.
                    let mut anticone_difficulty: U512 = 0.into();
                    if !no_reward {
                        let block_consensus_node_anticone_opt =
                            inner.anticone_cache.get(*index);
                        let block_consensus_node_anticone = if let Some(r) = block_consensus_node_anticone_opt {
                            r.clone()
                        } else {
                            ConsensusNewBlockHandler::compute_anticone_hashset_bruteforce(inner, *index)
                        };

                        for idx in block_consensus_node_anticone {
                            if inner.is_same_era(idx, pivot_arena_index) && !anticone_cutoff_epoch_anticone_set.contains(&idx) {
                                anticone_difficulty +=
                                    U512::from(U256::from(inner.block_weight(
                                        idx
                                    )));
                            }
                        }

                        // TODO: check the clear definition of anticone penalty,
                        // normally and around the time of difficulty
                        // adjustment.
                        // LINT.IfChange(ANTICONE_PENALTY_1)
                        if anticone_difficulty / U512::from(epoch_difficulty)
                            >= U512::from(self.handler.machine.params().anticone_penalty_ratio)
                        {
                            no_reward = true;
                        }
                        // LINT.ThenChange(consensus/consensus_executor.
                        // rs#ANTICONE_PENALTY_2)
                    }
                    epoch_block_no_reward.push(no_reward);
                    epoch_block_anticone_difficulties.push(anticone_difficulty);
                }
                RewardExecutionInfo {
                    past_block_count: inner.arena[pivot_arena_index].past_num_blocks,
                    epoch_blocks,
                    epoch_block_no_reward,
                    epoch_block_anticone_difficulties,
                }
            },
        )
    }

    pub fn get_reward_execution_info(
        &self, inner: &mut ConsensusGraphInner, epoch_arena_index: usize,
    ) -> Option<RewardExecutionInfo> {
        self.get_reward_execution_info_from_index(
            inner,
            inner.get_pivot_reward_index(epoch_arena_index),
        )
    }

    /// Wait for the deferred state to be executed and compute `state_valid` and
    /// `blame_info` for `me`.
    fn wait_and_compute_state_valid_and_blame_info(
        &self, me: usize, inner_lock: &RwLock<ConsensusGraphInner>,
    ) -> Result<(), String> {
        // TODO:
        //  can we only wait for the deferred block?
        //  waiting for its parent seems redundant.
        // We go up from deferred state block of `me`
        // and find all states whose commitments are missing
        let waiting_blocks = inner_lock
            .read()
            .collect_defer_blocks_missing_execution_commitments(me)?;
        // Now we wait without holding the inner lock
        // Note that we must use hash instead of index because once we release
        // the lock, there might be a checkpoint coming in to break
        // index
        for state_block_hash in waiting_blocks {
            self.wait_for_result(state_block_hash)?;
        }
        // Now we need to wait for the execution information of all missing
        // blocks to come back
        // TODO: can we merge the state valid computation into the consensus
        // executor?
        inner_lock
            .write()
            .compute_state_valid_and_blame_info(me, self)?;
        Ok(())
    }

    fn wait_and_compute_state_valid_and_blame_info_locked(
        &self, me: usize, inner: &mut ConsensusGraphInner,
    ) -> Result<(), String> {
        // TODO:
        //  can we only wait for the deferred block?
        //  waiting for its parent seems redundant.
        // We go up from deferred state block of `me`
        // and find all states whose commitments are missing
        let waiting_blocks =
            inner.collect_defer_blocks_missing_execution_commitments(me)?;
        trace!(
            "wait_and_compute_state_valid_locked: waiting_blocks={:?}",
            waiting_blocks
        );
        // for this rare case, we should make wait_for_result to pop up errors!
        for state_block_hash in waiting_blocks {
            self.wait_for_result(state_block_hash)?;
        }
        // Now we need to wait for the execution information of all missing
        // blocks to come back
        // TODO: can we merge the state valid computation into the consensus
        // executor?
        inner.compute_state_valid_and_blame_info(me, self)?;
        Ok(())
    }

    pub fn get_blame_and_deferred_state_for_generation(
        &self, parent_block_hash: &H256,
        inner_lock: &RwLock<ConsensusGraphInner>,
    ) -> Result<StateBlameInfo, String>
    {
        let (parent_arena_index, last_state_block) = {
            let inner = inner_lock.read();
            let parent_opt = inner.hash_to_arena_indices.get(parent_block_hash);
            if parent_opt.is_none() {
                return Err(format!(
                    "Too old parent for generation, parent_hash={:?}",
                    parent_block_hash
                ));
            }
            (
                *parent_opt.unwrap(),
                inner
                    .get_state_block_with_delay(
                        parent_block_hash,
                        DEFERRED_STATE_EPOCH_COUNT as usize - 1,
                    )?
                    .clone(),
            )
        };
        let last_result = self.wait_for_result(last_state_block)?;
        self.wait_and_compute_state_valid_and_blame_info(
            parent_arena_index,
            inner_lock,
        )?;
        {
            let inner = &mut *inner_lock.write();
            if inner.arena[parent_arena_index].hash == *parent_block_hash {
                Ok(inner.compute_blame_and_state_with_execution_result(
                    parent_arena_index,
                    last_result
                        .state_root_with_aux_info
                        .aux_info
                        .state_root_hash,
                    last_result.receipts_root,
                    last_result.logs_bloom_hash,
                )?)
            } else {
                Err("Too old parent/subtree to prepare for generation"
                    .to_owned())
            }
        }
    }

    /// Enqueue the epoch to be executed by the background execution thread
    /// The parameters are needed for the thread to execute this epoch without
    /// holding inner lock.
    pub fn enqueue_epoch(&self, task: EpochExecutionTask) -> bool {
        if !self.consensus_graph_bench_mode {
            self.sender
                .lock()
                .send(ExecutionTask::ExecuteEpoch(task))
                .is_ok()
        } else {
            true
        }
    }

    /// Execute the epoch synchronously
    pub fn compute_epoch(
        &self, task: EpochExecutionTask,
        debug_record: Option<&mut ComputeEpochDebugRecord>,
    )
    {
        if !self.consensus_graph_bench_mode {
            self.handler.handle_epoch_execution(task, debug_record)
        }
    }

    pub fn call_virtual(
        &self, tx: &SignedTransaction, epoch_id: &H256, epoch_size: usize,
    ) -> RpcResult<ExecutionOutcome> {
        self.handler.call_virtual(tx, epoch_id, epoch_size)
    }

    pub fn stop(&self) {
        // `stopped` is used to allow the execution thread to stopped even the
        // queue is not empty and `ExecutionTask::Stop` has not been
        // processed.
        self.stopped.store(true, Relaxed);

        // We still need this task because otherwise if the execution queue is
        // empty the execution thread will block on `recv` forever and
        // unable to check `stopped`
        self.sender
            .lock()
            .send(ExecutionTask::Stop)
            .expect("execution receiver exists");
        if let Some(thread) = self.thread.lock().take() {
            thread.join().ok();
        }
    }

    /// Binary search to find the starting point so we can execute to the end of
    /// the chain.
    /// Return the first index that is not executed,
    /// or return `chain.len()` if they are all executed (impossible for now).
    ///
    /// NOTE: If a state for an block exists, all the blocks on its pivot chain
    /// must have been executed and state committed. The receipts for these
    /// past blocks may not exist because the receipts on forks will be
    /// garbage-collected, but when we need them, we will recompute these
    /// missing receipts in `process_rewards_and_fees`. This 'recompute' is safe
    /// because the parent state exists. Thus, it's okay that here we do not
    /// check existence of the receipts that will be needed for reward
    /// computation during epoch execution.
    fn find_start_chain_index(
        inner: &ConsensusGraphInner, chain: &Vec<usize>,
    ) -> usize {
        let mut base = 0;
        let mut size = chain.len();
        while size > 1 {
            let half = size / 2;
            let mid = base + half;
            let epoch_hash = inner.arena[chain[mid]].hash;
            base = if inner.data_man.epoch_executed(&epoch_hash) {
                mid
            } else {
                base
            };
            size -= half;
        }
        let epoch_hash = inner.arena[chain[base]].hash;
        if inner.data_man.epoch_executed(&epoch_hash) {
            base + 1
        } else {
            base
        }
    }

    // TODO:
    //  this method contains bugs but it's not a big problem since
    //  it's test-rpc only.
    /// This is a blocking call to force the execution engine to compute the
    /// state of a block immediately
    pub fn compute_state_for_block(
        &self, block_hash: &H256, inner: &mut ConsensusGraphInner,
    ) -> Result<(), String> {
        let _timer = MeterTimer::time_func(
            CONSENSIS_COMPUTE_STATE_FOR_BLOCK_TIMER.as_ref(),
        );
        // If we already computed the state of the block before, we should not
        // do it again
        debug!("compute_state_for_block {:?}", block_hash);
        {
            let maybe_state_index =
                self.handler.data_man.get_state_readonly_index(&block_hash);
            // The state is computed and is retrievable from storage.
            if let Some(maybe_cached_state_result) =
                maybe_state_index.map(|state_readonly_index| {
                    self.handler.data_man.storage_manager.get_state_no_commit(
                        state_readonly_index,
                        /* try_open = */ false,
                    )
                })
            {
                if let Ok(Some(_)) = maybe_cached_state_result {
                    return Ok(());
                } else {
                    return Err("Internal storage error".to_owned());
                }
            }
        }
        let me_opt = inner.hash_to_arena_indices.get(block_hash);
        if me_opt == None {
            return Err("Block hash not found!".to_owned());
        }
        // FIXME: isolate this part as a method.
        let me: usize = *me_opt.unwrap();
        let block_height = inner.arena[me].height;
        let mut fork_height = block_height;
        let mut chain: Vec<usize> = Vec::new();
        let mut idx = me;
        // FIXME: this is wrong, however.
        while fork_height > 0
            && (fork_height >= inner.get_pivot_height()
                || inner.get_pivot_block_arena_index(fork_height) != idx)
        {
            chain.push(idx);
            fork_height -= 1;
            idx = inner.arena[idx].parent;
        }
        // FIXME: this is wrong, however.
        // Because we have genesis at height 0, this should always be true
        debug_assert!(inner.get_pivot_block_arena_index(fork_height) == idx);
        debug!("Forked at index {} height {}", idx, fork_height);
        chain.push(idx);
        chain.reverse();
        let start_chain_index =
            ConsensusExecutor::find_start_chain_index(inner, &chain);
        debug!("Start execution from index {}", start_chain_index);

        // We need the state of the fork point to start executing the fork
        if start_chain_index == 0 {
            let mut last_state_height =
                if inner.get_pivot_height() > DEFERRED_STATE_EPOCH_COUNT {
                    inner.get_pivot_height() - DEFERRED_STATE_EPOCH_COUNT
                } else {
                    0
                };

            last_state_height += 1;
            while last_state_height < fork_height {
                let epoch_arena_index =
                    inner.get_pivot_block_arena_index(last_state_height);
                let reward_execution_info =
                    self.get_reward_execution_info(inner, epoch_arena_index);
                self.enqueue_epoch(EpochExecutionTask::new(
                    epoch_arena_index,
                    inner,
                    reward_execution_info,
                    false, /* on_local_pivot */
                    false, /* force_recompute */
                ));
                last_state_height += 1;
            }
        }

        for fork_chain_index in start_chain_index..chain.len() {
            let epoch_arena_index = chain[fork_chain_index];
            let reward_index = inner.get_pivot_reward_index(epoch_arena_index);

            let reward_execution_info =
                self.get_reward_execution_info_from_index(inner, reward_index);
            self.enqueue_epoch(EpochExecutionTask::new(
                epoch_arena_index,
                inner,
                reward_execution_info,
                false, /* on_local_pivot */
                false, /* force_recompute */
            ));
        }

        let epoch_execution_result = self.wait_for_result(*block_hash)?;
        debug!(
            "Epoch {:?} has state_root={:?} receipts_root={:?} logs_bloom_hash={:?}",
            inner.arena[me].hash, epoch_execution_result.state_root_with_aux_info,
            epoch_execution_result.receipts_root, epoch_execution_result.logs_bloom_hash
        );

        Ok(())
    }
}

pub struct ConsensusExecutionHandler {
    tx_pool: SharedTransactionPool,
    data_man: Arc<BlockDataManager>,
    config: ConsensusExecutionConfiguration,
    verification_config: VerificationConfig,
    machine: Arc<Machine>,
    pos_verifier: Arc<PosVerifier>,
    execution_state_prefetcher: Option<Arc<ExecutionStatePrefetcher>>,
}

impl ConsensusExecutionHandler {
    pub fn new(
        tx_pool: SharedTransactionPool, data_man: Arc<BlockDataManager>,
        config: ConsensusExecutionConfiguration,
        verification_config: VerificationConfig, machine: Arc<Machine>,
        pos_verifier: Arc<PosVerifier>,
    ) -> Self
    {
        ConsensusExecutionHandler {
            tx_pool,
            data_man,
            config,
            verification_config,
            machine,
            pos_verifier,
            execution_state_prefetcher: if DEFAULT_EXECUTION_PREFETCH_THREADS
                > 0
            {
                Some(
                    ExecutionStatePrefetcher::new(
                        DEFAULT_EXECUTION_PREFETCH_THREADS,
                    )
                    .expect(
                        // Do not accept error at starting up.
                        &concat!(file!(), ":", line!(), ":", column!()),
                    ),
                )
            } else {
                None
            },
        }
    }

    /// Always return `true` for now
    fn handle_execution_work(&self, task: ExecutionTask) -> bool {
        debug!("Receive execution task: {:?}", task);
        match task {
            ExecutionTask::ExecuteEpoch(task) => {
                self.handle_epoch_execution(task, None)
            }
            ExecutionTask::GetResult(task) => self.handle_get_result_task(task),
            ExecutionTask::Stop => return false,
        }
        true
    }

    fn handle_epoch_execution(
        &self, task: EpochExecutionTask,
        debug_record: Option<&mut ComputeEpochDebugRecord>,
    )
    {
        let _timer = MeterTimer::time_func(CONSENSIS_EXECUTION_TIMER.as_ref());
        self.compute_epoch(
            &task.epoch_hash,
            &task.epoch_block_hashes,
            task.start_block_number,
            &task.reward_info,
            task.on_local_pivot,
            debug_record,
            task.force_recompute,
        );
    }

    fn handle_get_result_task(&self, task: GetExecutionResultTask) {
        task.sender
            .send(self.get_execution_result(&task.epoch_hash))
            .expect("Consensus Worker fails");
    }

    /// Get `EpochExecutionCommitment` for an executed epoch.
    ///
    /// Return `None` if the commitment does not exist in memory or db.
    /// For archive node, this should only happen when `epoch_hash` is not
    /// executed.
    fn get_execution_result(
        &self, epoch_hash: &H256,
    ) -> Option<EpochExecutionCommitment> {
        self.data_man
            .get_epoch_execution_commitment_with_db(epoch_hash)
    }

    /// Compute the epoch `epoch_hash`, and skip it if already computed.
    /// After the function is called, it's assured that the state, the receipt
    /// root, and the receipts of blocks executed by this epoch exist.
    ///
    /// TODO Not sure if this difference is important.
    /// One different between skipped execution in pivot chain is that the
    /// transactions packed in the skipped epoch will be checked if they can
    /// be recycled.
    pub fn compute_epoch(
        &self,
        epoch_hash: &H256,
        epoch_block_hashes: &Vec<H256>,
        start_block_number: u64,
        reward_execution_info: &Option<RewardExecutionInfo>,
        // TODO: this arg should be removed.
        on_local_pivot: bool,
        mut debug_record: Option<&mut ComputeEpochDebugRecord>,
        force_recompute: bool,
    )
    {
        // FIXME: Question: where to calculate if we should make a snapshot?
        // FIXME: Currently we make the snapshotting decision when committing
        // FIXME: a new state.

        // persist block number index
        // note: we need to persist before execution because in some cases,
        // execution is skipped. when `compute_epoch` is called, it is
        // guaranteed that `epoch_hash` is on the current pivot chain.
        for (index, hash) in epoch_block_hashes.iter().enumerate() {
            self.data_man.insert_hash_by_block_number(
                compute_block_number(start_block_number, index as u64),
                hash,
            );
        }

        // Check if the state has been computed
        if !force_recompute
            && debug_record.is_none()
            && self.data_man.epoch_executed_and_recovered(
                &epoch_hash,
                &epoch_block_hashes,
                on_local_pivot,
                self.config.executive_trace,
                reward_execution_info,
            )
        {
            let pivot_block_header = self
                .data_man
                .block_header_by_hash(epoch_hash)
                .expect("must exists");

            if on_local_pivot {
                // Unwrap is safe here because it's guaranteed by outer if.
                let state_root = &self
                    .data_man
                    .get_epoch_execution_commitment(epoch_hash)
                    .unwrap()
                    .state_root_with_aux_info;
                // When the state have expired, don't inform TransactionPool.
                // TransactionPool doesn't require a precise best_executed_state
                // when pivot chain oscillates.
                if self
                    .data_man
                    .state_availability_boundary
                    .read()
                    .check_availability(pivot_block_header.height(), epoch_hash)
                {
                    self.tx_pool
                        .set_best_executed_epoch(StateIndex::new_for_readonly(
                            epoch_hash,
                            &state_root,
                        ))
                        // FIXME: propogate error.
                        .expect(&concat!(
                            file!(),
                            ":",
                            line!(),
                            ":",
                            column!()
                        ));
                }
            }
            self.data_man
                .state_availability_boundary
                .write()
                .adjust_upper_bound(pivot_block_header.as_ref());
            debug!("Skip execution in prefix {:?}", epoch_hash);

            return;
        }

        // Get blocks in this epoch after skip checking
        let epoch_blocks = self
            .data_man
            .blocks_by_hash_list(
                epoch_block_hashes,
                true, /* update_cache */
            )
            .expect("blocks exist");
        let pivot_block = epoch_blocks.last().expect("Not empty");

        debug!(
            "Process tx epoch_id={}, block_count={}",
            epoch_hash,
            epoch_blocks.len(),
        );

        let mut state = State::new(StateDb::new(
            self.data_man
                .storage_manager
                .get_state_for_next_epoch(StateIndex::new_for_next_epoch(
                    pivot_block.block_header.parent_hash(),
                    &self
                        .data_man
                        .get_epoch_execution_commitment(
                            pivot_block.block_header.parent_hash(),
                        )
                        // Unwrapping is safe because the state exists.
                        .unwrap()
                        .state_root_with_aux_info,
                    pivot_block.block_header.height() - 1,
                    self.data_man.get_snapshot_epoch_count(),
                ))
                .expect("No db error")
                // Unwrapping is safe because the state exists.
                .expect("State exists"),
        ))
        .expect("Failed to initialize state");

        let epoch_receipts = self
            .process_epoch_transactions(
                *epoch_hash,
                &mut state,
                &epoch_blocks,
                start_block_number,
                on_local_pivot,
            )
            // TODO: maybe propagate the error all the way up so that the
            // program may restart by itself.
            .expect("Can not handle db error in consensus, crashing.");

        let current_block_number =
            start_block_number + epoch_receipts.len() as u64 - 1;

        if let Some(reward_execution_info) = reward_execution_info {
            // Calculate the block reward for blocks inside the epoch
            // All transaction fees are shared among blocks inside one epoch
            self.process_rewards_and_fees(
                &mut state,
                &reward_execution_info,
                epoch_hash,
                on_local_pivot,
                debug_record.as_deref_mut(),
<<<<<<< HEAD
                self.machine.spec(current_block_number).account_start_nonce,
=======
                self.machine.spec(start_block_number),
>>>>>>> 8cfa0241
            );
        }

        // TODO(peilun): Specify if we unlock before or after executing the
        // transactions.
        let maybe_parent_pos_ref = self
            .data_man
            .block_header_by_hash(&pivot_block.block_header.parent_hash()) // `None` only for genesis.
            .and_then(|parent| parent.pos_reference().clone());
        if self
            .pos_verifier
            .is_enabled_at_height(pivot_block.block_header.height())
            && maybe_parent_pos_ref.is_some()
            && *pivot_block.block_header.pos_reference() != maybe_parent_pos_ref
        {
            let current_pos_ref = pivot_block
                .block_header
                .pos_reference()
                .as_ref()
                .expect("checked before sync graph insertion");
            let parent_pos_ref = &maybe_parent_pos_ref.expect("checked");
            // The pos_reference is continuous, so after seeing a new
            // pos_reference, we only need to process the new
            // unlock_txs in it.
            for (unlock_node_id, votes) in self
                .pos_verifier
                .get_unlock_nodes(current_pos_ref, parent_pos_ref)
            {
                debug!("unlock node: {:?}", unlock_node_id);
                state
                    .update_pos_status(unlock_node_id, votes)
                    .expect("db error");
            }
            for _dispute_node_id in self
                .pos_verifier
                .get_disputed_nodes(current_pos_ref, parent_pos_ref)
            {
                todo!()
            }
            if let Some(reward_event) = self
                .pos_verifier
                .get_reward_distribution_event(current_pos_ref, parent_pos_ref)
                .as_ref()
                .and_then(|x| x.first())
            {
                debug!("distribute_pos_interest: {:?}", reward_event);
                state
                    .distribute_pos_interest(
                        Box::new(reward_event.rewards()),
                        self.machine
                            .spec(current_block_number)
                            .account_start_nonce,
                        current_block_number,
                    )
                    .expect("db error");
            }
        }

        // FIXME: We may want to propagate the error up.
        let state_root;
        if on_local_pivot {
            state_root = state
                .commit_and_notify(
                    *epoch_hash,
                    &self.tx_pool,
                    debug_record.as_deref_mut(),
                )
                .expect(&concat!(file!(), ":", line!(), ":", column!()));
            self.tx_pool
                .set_best_executed_epoch(StateIndex::new_for_readonly(
                    epoch_hash,
                    &state_root,
                ))
                .expect(&concat!(file!(), ":", line!(), ":", column!()));
        } else {
            state_root = state
                .commit(*epoch_hash, debug_record)
                .expect(&concat!(file!(), ":", line!(), ":", column!()));
        };

        self.data_man.insert_epoch_execution_commitment(
            pivot_block.hash(),
            state_root.clone(),
            compute_receipts_root(&epoch_receipts),
            BlockHeaderBuilder::compute_block_logs_bloom_hash(&epoch_receipts),
        );

        let epoch_execution_commitment = self
            .data_man
            .get_epoch_execution_commitment(&epoch_hash)
            .unwrap();
        debug!(
            "compute_epoch: on_local_pivot={}, epoch={:?} state_root={:?} receipt_root={:?}, logs_bloom_hash={:?}",
            on_local_pivot, epoch_hash, state_root, epoch_execution_commitment.receipts_root, epoch_execution_commitment.logs_bloom_hash,
        );
        self.data_man
            .state_availability_boundary
            .write()
            .adjust_upper_bound(&pivot_block.block_header);
    }

    fn process_epoch_transactions(
        &self, epoch_id: EpochId, state: &mut State,
        epoch_blocks: &Vec<Arc<Block>>, start_block_number: u64,
        on_local_pivot: bool,
    ) -> DbResult<Vec<Arc<BlockReceipts>>>
    {
        // Prefetch accounts for transactions.
        // The return value _prefetch_join_handles is used to join all threads
        // before the exit of this function.
        let prefetch_join_handles = match self
            .execution_state_prefetcher
            .as_ref()
        {
            Some(prefetcher) => {
                let mut accounts = vec![];
                for block in epoch_blocks.iter() {
                    for transaction in block.transactions.iter() {
                        accounts.push(&transaction.sender);
                        match transaction.action {
                            Action::Call(ref address) => accounts.push(address),
                            _ => {}
                        }
                    }
                }

                prefetch_accounts(prefetcher, epoch_id, state, accounts)
            }
            None => PrefetchTaskHandle {
                task_epoch_id: epoch_id,
                state,
                prefetcher: None,
                accounts: vec![],
            },
        };
        // TODO:
        //   Make the state shared ref for vm execution, then remove this drop.
        //   When the state can be made shared, prefetch can happen at the same
        //   time of the execution, the vm execution do not have to wait
        //   for prefetching to finish.
        prefetch_join_handles.wait_for_task();
        drop(prefetch_join_handles);

        let pivot_block = epoch_blocks.last().expect("Epoch not empty");
        let mut epoch_receipts = Vec::with_capacity(epoch_blocks.len());
        let mut to_pending = Vec::new();
        let mut block_number = start_block_number;
        let mut last_block_hash =
            pivot_block.block_header.parent_hash().clone();
        for block in epoch_blocks.iter() {
            let mut tx_exec_error_messages =
                Vec::with_capacity(block.transactions.len());
            let mut receipts = Vec::new();
            debug!(
                "process txs in block: hash={:?}, tx count={:?}",
                block.hash(),
                block.transactions.len()
            );
            let mut env = Env {
                number: block_number,
                author: block.block_header.author().clone(),
                timestamp: pivot_block.block_header.timestamp(),
                difficulty: block.block_header.difficulty().clone(),
                accumulated_gas_used: U256::zero(),
                last_hash: last_block_hash,
                gas_limit: U256::from(block.block_header.gas_limit()),
                epoch_height: pivot_block.block_header.height(),
                transaction_epoch_bound: self
                    .verification_config
                    .transaction_epoch_bound,
            };
            let spec = self.machine.spec(env.number);
            let secondary_reward =
                state.bump_block_number_accumulate_interest();
            state.inc_distributable_pos_interest(env.number)?;
            initialize_internal_contract_accounts(
                state,
                self.machine.internal_contracts().initialized_at(env.number),
                spec.contract_start_nonce,
            );
            block_number += 1;

            last_block_hash = block.hash();
            let mut block_traces: Vec<TransactionExecTraces> =
                Default::default();
            for (idx, transaction) in block.transactions.iter().enumerate() {
                let tx_outcome_status;
                let mut transaction_logs = Vec::new();
                let mut storage_released = Vec::new();
                let mut storage_collateralized = Vec::new();

                let r = if self.config.executive_trace {
                    let options = TransactOptions::with_tracing();
                    Executive::new(state, &env, self.machine.as_ref(), &spec)
                        .transact(transaction, options)?
                } else {
                    let options = TransactOptions::with_no_tracing();
                    Executive::new(state, &env, self.machine.as_ref(), &spec)
                        .transact(transaction, options)?
                };

                let gas_fee;
                let mut gas_sponsor_paid = false;
                let mut storage_sponsor_paid = false;
                let tx_exec_error_msg: String;
                match r {
                    ExecutionOutcome::NotExecutedDrop(e) => {
                        tx_outcome_status =
                            TRANSACTION_OUTCOME_EXCEPTION_WITHOUT_NONCE_BUMPING;
                        tx_exec_error_msg = "tx not executed".into();
                        trace!(
                            "tx not executed, not to reconsider packing: \
                             transaction={:?},err={:?}",
                            transaction,
                            e
                        );
                        gas_fee = U256::zero();
                        if self.config.executive_trace {
                            block_traces.push(Vec::<ExecTrace>::new().into());
                        }
                    }
                    ExecutionOutcome::NotExecutedToReconsiderPacking(e) => {
                        tx_outcome_status =
                            TRANSACTION_OUTCOME_EXCEPTION_WITHOUT_NONCE_BUMPING;
                        tx_exec_error_msg = "tx not executed".into();
                        trace!(
                            "tx not executed, to reconsider packing: \
                             transaction={:?}, err={:?}",
                            transaction,
                            e
                        );
                        if on_local_pivot {
                            trace!(
                                "To re-add transaction to transaction pool. \
                                 transaction={:?}",
                                transaction
                            );
                            to_pending.push(transaction.clone())
                        }
                        gas_fee = U256::zero();
                        if self.config.executive_trace {
                            block_traces.push(Vec::<ExecTrace>::new().into());
                        }
                    }
                    ExecutionOutcome::ExecutionErrorBumpNonce(
                        error,
                        executed,
                    ) => {
                        tx_outcome_status =
                            TRANSACTION_OUTCOME_EXCEPTION_WITH_NONCE_BUMPING;
                        tx_exec_error_msg = if error
                            == ExecutionError::VmError(VmErr::Reverted)
                        {
                            format!(
                                "Vm reverted, {}",
                                revert_reason_decode(&executed.output)
                            )
                        } else {
                            format!("{:?}", error)
                        };
                        env.accumulated_gas_used += executed.gas_used;
                        gas_fee = executed.fee;
                        if self.config.executive_trace {
                            block_traces.push(executed.trace.into());
                        }
                        if spec.cip78 {
                            gas_sponsor_paid = executed.gas_sponsor_paid;
                            storage_sponsor_paid =
                                executed.storage_sponsor_paid;
                        }
                        debug!(
                            "tx execution error: err={:?}, transaction={:?}",
                            error, transaction
                        );
                    }
                    ExecutionOutcome::Finished(executed) => {
                        tx_outcome_status = TRANSACTION_OUTCOME_SUCCESS;
                        tx_exec_error_msg = String::default();
                        GOOD_TPS_METER.mark(1);

                        env.accumulated_gas_used += executed.gas_used;
                        gas_fee = executed.fee;
                        transaction_logs = executed.logs.clone();
                        storage_collateralized =
                            executed.storage_collateralized.clone();
                        storage_released = executed.storage_released.clone();

                        gas_sponsor_paid = executed.gas_sponsor_paid;
                        storage_sponsor_paid = executed.storage_sponsor_paid;

                        trace!("tx executed successfully: result={:?}, transaction={:?}, in block {:?}", executed, transaction, block.hash());

                        if self.config.executive_trace {
                            block_traces.push(executed.trace.into());
                        }
                    }
                }

                let receipt = Receipt::new(
                    tx_outcome_status,
                    env.accumulated_gas_used,
                    gas_fee,
                    gas_sponsor_paid,
                    transaction_logs,
                    storage_sponsor_paid,
                    storage_collateralized,
                    storage_released,
                );
                receipts.push(receipt);
                tx_exec_error_messages.push(tx_exec_error_msg);

                if on_local_pivot {
                    let hash = transaction.hash();
                    let tx_index = TransactionIndex {
                        block_hash: block.hash(),
                        index: idx,
                    };
                    if tx_outcome_status
                        != TRANSACTION_OUTCOME_EXCEPTION_WITHOUT_NONCE_BUMPING
                    {
                        self.data_man
                            .insert_transaction_index(&hash, &tx_index);
                    }
                }
            }

            if self.config.executive_trace {
                self.data_man.insert_block_traces(
                    block.hash(),
                    block_traces.into(),
                    pivot_block.hash(),
                    on_local_pivot,
                );
            }

            let block_receipts = Arc::new(BlockReceipts {
                receipts,
                block_number,
                secondary_reward,
                tx_execution_error_messages: tx_exec_error_messages,
            });
            self.data_man.insert_block_execution_result(
                block.hash(),
                pivot_block.hash(),
                block_receipts.clone(),
                on_local_pivot,
            );

            epoch_receipts.push(block_receipts);
        }

        if on_local_pivot {
            self.tx_pool.recycle_transactions(to_pending);
        }

        debug!("Finish processing tx for epoch");
        Ok(epoch_receipts)
    }

    fn compute_block_base_reward(
        &self, past_block_count: u64, pivot_height: u64,
    ) -> U512 {
        self.machine
            .params()
            .base_reward_in_ucfx(past_block_count, pivot_height)
    }

    /// `epoch_block_states` includes if a block is partial invalid and its
    /// anticone difficulty
    fn process_rewards_and_fees(
        &self, state: &mut State, reward_info: &RewardExecutionInfo,
        epoch_later: &H256, on_local_pivot: bool,
        mut debug_record: Option<&mut ComputeEpochDebugRecord>, spec: Spec,
    )
    {
        /// (Fee, SetOfPackingBlockHash)
        struct TxExecutionInfo(U256, BTreeSet<H256>);

        let epoch_blocks = &reward_info.epoch_blocks;
        let pivot_block = epoch_blocks.last().expect("Not empty");
        let reward_epoch_hash = pivot_block.hash();
        debug!("Process rewards and fees for {:?}", reward_epoch_hash);
        let epoch_difficulty = pivot_block.block_header.difficulty();

        let epoch_size = epoch_blocks.len();
        let mut epoch_block_total_rewards = Vec::with_capacity(epoch_size);
        // This is the total primary tokens issued in this epoch.
        let mut total_base_reward: U256 = 0.into();

        let base_reward_per_block = self.compute_block_base_reward(
            reward_info.past_block_count,
            pivot_block.block_header.height(),
        );

        // Base reward and anticone penalties.
        for (enum_idx, block) in epoch_blocks.iter().enumerate() {
            let no_reward = reward_info.epoch_block_no_reward[enum_idx];

            if no_reward {
                epoch_block_total_rewards.push(U256::from(0));
                if debug_record.is_some() {
                    let debug_out = debug_record.as_mut().unwrap();
                    debug_out.no_reward_blocks.push(block.hash());
                }
            } else {
                let pow_quality =
                    VerificationConfig::get_or_compute_header_pow_quality(
                        &self.data_man.pow,
                        &block.block_header,
                    );
                let mut reward = if pow_quality >= *epoch_difficulty {
                    base_reward_per_block
                } else {
                    debug!(
                        "Block {} pow_quality {} is less than epoch_difficulty {}!",
                        block.hash(), pow_quality, epoch_difficulty
                    );
                    0.into()
                };

                if let Some(debug_out) = &mut debug_record {
                    debug_out.block_rewards.push(BlockHashAuthorValue(
                        block.hash(),
                        block.block_header.author().clone(),
                        U256::try_from(reward).unwrap(),
                    ));
                }

                if reward > 0.into() {
                    let anticone_difficulty =
                        reward_info.epoch_block_anticone_difficulties[enum_idx];
                    // LINT.IfChange(ANTICONE_PENALTY_2)
                    let anticone_penalty = reward * anticone_difficulty
                        / U512::from(epoch_difficulty)
                        * anticone_difficulty
                        / U512::from(epoch_difficulty)
                        / U512::from(
                            self.machine.params().anticone_penalty_ratio,
                        )
                        / U512::from(
                            self.machine.params().anticone_penalty_ratio,
                        );
                    // Lint.ThenChange(consensus/mod.rs#ANTICONE_PENALTY_1)

                    debug_assert!(reward > anticone_penalty);
                    reward -= anticone_penalty;

                    if debug_record.is_some() {
                        let debug_out = debug_record.as_mut().unwrap();
                        debug_out.anticone_penalties.push(
                            BlockHashAuthorValue(
                                block.hash(),
                                block.block_header.author().clone(),
                                U256::try_from(anticone_penalty).unwrap(),
                            ),
                        );
                        //
                        // debug_out.anticone_set_size.push(BlockHashValue(
                        //                            block.hash(),
                        //
                        // reward_info.epoch_block_anticone_set_sizes
                        //                                [enum_idx],
                        //                        ));
                    }
                }

                debug_assert!(reward <= U512::from(U256::max_value()));
                let reward = U256::try_from(reward).unwrap();
                epoch_block_total_rewards.push(reward);
                if !reward.is_zero() {
                    total_base_reward += reward;
                }
            }
        }

        // Tx fee for each block in this epoch
        let mut tx_fee = HashMap::new();

        // Compute tx_fee of each block based on gas_used and gas_price of every
        // tx
        let mut epoch_receipts = None;
        let mut secondary_reward = U256::zero();
        for (enum_idx, block) in epoch_blocks.iter().enumerate() {
            let block_hash = block.hash();
            // TODO: better redesign to avoid recomputation.
            // FIXME: check state availability boundary here. Actually, it seems
            // FIXME: we should never recompute states here.
            let block_receipts = match self
                .data_man
                .block_execution_result_by_hash_with_epoch(
                    &block_hash,
                    &reward_epoch_hash,
                    false, /* update_pivot_assumption */
                    true,  /* update_cache */
                ) {
                Some(block_exec_result) => block_exec_result.block_receipts,
                None => {
                    let ctx = self
                        .data_man
                        .get_epoch_execution_context(&reward_epoch_hash)
                        .expect("epoch_execution_context should exists here");

                    // We need to return receipts instead of getting it through
                    // function get_receipts, because it's
                    // possible that the computed receipts is deleted by garbage
                    // collection before we try get it
                    if epoch_receipts.is_none() {
                        epoch_receipts = Some(self.recompute_states(
                            &reward_epoch_hash,
                            &epoch_blocks,
                            ctx.start_block_number,
                        )
                            // TODO: maybe propagate the error all the way up so that the
                            // program may restart by itself.
                            .expect("Can not handle db error in consensus, crashing."));
                    }
                    epoch_receipts.as_ref().unwrap()[enum_idx].clone()
                }
            };

            secondary_reward += block_receipts.secondary_reward;
            debug_assert!(
                block_receipts.receipts.len() == block.transactions.len()
            );
            for (idx, tx) in block.transactions.iter().enumerate() {
                let fee = block_receipts.receipts[idx].gas_fee;
                let info = tx_fee
                    .entry(tx.hash())
                    .or_insert(TxExecutionInfo(fee, BTreeSet::default()));
                // The same transaction is executed only once.
                debug_assert!(
                    fee.is_zero() || info.0.is_zero() || info.1.len() == 0
                );
                // `false` means the block is fully valid
                // Partial invalid blocks will not share the tx fee
                if reward_info.epoch_block_no_reward[enum_idx] == false {
                    info.1.insert(block_hash);
                }
                if !fee.is_zero() && info.0.is_zero() {
                    info.0 = fee;
                }
            }
        }

        let mut block_tx_fees = HashMap::new();
        // Note that some transaction fees may get lost due to solely packed by
        // a partially invalid block.
        let mut burnt_fee = U256::from(0);
        for TxExecutionInfo(fee, block_set) in tx_fee.values() {
            if block_set.is_empty() {
                burnt_fee += *fee;
                // tx_fee for the transactions executed in a partial invalid
                // blocks and not packed in other blocks will be lost
                continue;
            }
            let block_count = U256::from(block_set.len());
            let quotient: U256 = *fee / block_count;
            let mut remainder: U256 = *fee - (block_count * quotient);
            for block_hash in block_set {
                let reward =
                    block_tx_fees.entry(*block_hash).or_insert(U256::zero());
                *reward += quotient;
                if !remainder.is_zero() {
                    *reward += 1.into();
                    remainder -= 1.into();
                }
            }
            debug_assert!(remainder.is_zero());
        }

        let mut merged_rewards = BTreeMap::new();
        // Here is the exact secondary reward allocated in total
        let mut allocated_secondary_reward = U256::from(0);

        for (enum_idx, block) in epoch_blocks.iter().enumerate() {
            let base_reward = epoch_block_total_rewards[enum_idx];

            let block_hash = block.hash();
            // Add tx fee to reward.
            let tx_fee = if let Some(fee) = block_tx_fees.get(&block_hash) {
                if let Some(debug_out) = &mut debug_record {
                    debug_out.tx_fees.push(BlockHashAuthorValue(
                        block_hash,
                        block.block_header.author().clone(),
                        *fee,
                    ));
                }
                *fee
            } else {
                U256::from(0)
            };

            // Distribute the secondary reward according to primary reward.
            let total_reward = if base_reward > U256::from(0) {
                let block_secondary_reward =
                    base_reward * secondary_reward / total_base_reward;
                if let Some(debug_out) = &mut debug_record {
                    debug_out.secondary_rewards.push(BlockHashAuthorValue(
                        block_hash,
                        block.block_header.author().clone(),
                        block_secondary_reward,
                    ));
                }
                allocated_secondary_reward += block_secondary_reward;
                base_reward + tx_fee + block_secondary_reward
            } else {
                base_reward + tx_fee
            };

            *merged_rewards
                .entry(*block.block_header.author())
                .or_insert(U256::from(0)) += total_reward;

            if let Some(debug_out) = &mut debug_record {
                debug_out.block_final_rewards.push(BlockHashAuthorValue(
                    block_hash,
                    block.block_header.author().clone(),
                    total_reward,
                ));
            }
            if on_local_pivot {
                self.data_man.insert_block_reward_result(
                    block_hash,
                    epoch_later,
                    BlockRewardResult {
                        total_reward,
                        tx_fee,
                        base_reward,
                    },
                    true,
                );
                self.data_man
                    .receipts_retain_epoch(&block_hash, &reward_epoch_hash);
            }
        }

        debug!("Give rewards merged_reward={:?}", merged_rewards);

        for (address, reward) in merged_rewards {
            if spec.is_valid_address(&address) {
                state
                    .add_balance(
                        &address,
                        &reward,
                        CleanupMode::ForceCreate,
                        spec.account_start_nonce,
                    )
                    .unwrap();
            }

            if let Some(debug_out) = &mut debug_record {
                debug_out
                    .merged_rewards_by_author
                    .push(AuthorValue(address, reward));
                debug_out.state_ops.push(StateOp::IncentiveLevelOp {
                    op_name: "add_balance".to_string(),
                    key: address.0.to_hex::<String>().as_bytes().to_vec(),
                    maybe_value: Some({
                        let h: H256 = BigEndianHash::from_uint(&reward);
                        h.0.to_hex::<String>().as_bytes().into()
                    }),
                });
            }
        }
        let new_mint = total_base_reward + allocated_secondary_reward;
        if new_mint >= burnt_fee {
            // The very likely case
            state.add_total_issued(new_mint - burnt_fee);
        } else {
            // The very unlikely case
            state.subtract_total_issued(burnt_fee - new_mint);
        }
    }

    fn recompute_states(
        &self, pivot_hash: &H256, epoch_blocks: &Vec<Arc<Block>>,
        start_block_number: u64,
    ) -> DbResult<Vec<Arc<BlockReceipts>>>
    {
        debug!(
            "Recompute receipts epoch_id={}, block_count={}",
            pivot_hash,
            epoch_blocks.len(),
        );
        let pivot_block = epoch_blocks.last().expect("Not empty");
        let mut state = State::new(StateDb::new(
            self.data_man
                .storage_manager
                .get_state_for_next_epoch(StateIndex::new_for_next_epoch(
                    pivot_block.block_header.parent_hash(),
                    &self
                        .data_man
                        .get_epoch_execution_commitment(
                            pivot_block.block_header.parent_hash(),
                        )
                        // Unwrapping is safe because the state exists.
                        .unwrap()
                        .state_root_with_aux_info,
                    pivot_block.block_header.height() - 1,
                    self.data_man.get_snapshot_epoch_count(),
                ))
                .unwrap()
                // Unwrapping is safe because the state exists.
                .unwrap(),
        ))?;
        self.process_epoch_transactions(
            *pivot_hash,
            &mut state,
            &epoch_blocks,
            start_block_number,
            false,
        )
    }

    pub fn call_virtual(
        &self, tx: &SignedTransaction, epoch_id: &H256, epoch_size: usize,
    ) -> RpcResult<ExecutionOutcome> {
        let best_block_header = self.data_man.block_header_by_hash(epoch_id);
        if best_block_header.is_none() {
            bail!("invalid epoch id");
        }
        let best_block_header = best_block_header.unwrap();
        let block_height = best_block_header.height() + 1;
        let start_block_number = match self.data_man.get_epoch_execution_context(epoch_id) {
            Some(v) => v.start_block_number + epoch_size as u64,
            None => bail!("cannot obtain the execution context. Database is potentially corrupted!"),
        };
        let spec = self.machine.spec(start_block_number);
        let transitions = &self.machine.params().transition_heights;

        invalid_params_check(
            "tx",
            self.verification_config.verify_transaction_common(
                tx,
                tx.chain_id,
                block_height,
                transitions,
                VerifyTxMode::Local(VerifyTxLocalMode::Full, &spec),
            ),
        )?;

        // Keep the lock until we get the desired State, otherwise the State may
        // expire.
        let state_availability_boundary =
            self.data_man.state_availability_boundary.read();
        if !state_availability_boundary
            .check_availability(best_block_header.height(), epoch_id)
        {
            bail!("state is not ready");
        }
        let state_index = self.data_man.get_state_readonly_index(epoch_id);
        trace!("best_block_header: {:?}", best_block_header);
        let time_stamp = best_block_header.timestamp();
        let mut state = State::new(StateDb::new(
            self.data_man
                .storage_manager
                .get_state_no_commit(
                    state_index.unwrap(),
                    /* try_open = */ true,
                )?
                .ok_or("state deleted")?,
        ))?;
        drop(state_availability_boundary);

        let author = {
            let mut address = H160::random();
            address.set_user_account_type_bits();
            address
        };

        let env = Env {
            number: start_block_number,
            author,
            timestamp: time_stamp,
            difficulty: Default::default(),
            accumulated_gas_used: U256::zero(),
            last_hash: epoch_id.clone(),
            gas_limit: tx.gas.clone(),
            epoch_height: block_height,
            transaction_epoch_bound: self
                .verification_config
                .transaction_epoch_bound,
        };
        let spec = self.machine.spec(env.number);
        let mut ex =
            Executive::new(&mut state, &env, self.machine.as_ref(), &spec);
        let r = ex.transact_virtual(tx);
        trace!("Execution result {:?}", r);
        Ok(r?)
    }
}

pub struct ConsensusExecutionConfiguration {
    pub executive_trace: bool,
}<|MERGE_RESOLUTION|>--- conflicted
+++ resolved
@@ -1041,11 +1041,7 @@
                 epoch_hash,
                 on_local_pivot,
                 debug_record.as_deref_mut(),
-<<<<<<< HEAD
-                self.machine.spec(current_block_number).account_start_nonce,
-=======
-                self.machine.spec(start_block_number),
->>>>>>> 8cfa0241
+                self.machine.spec(current_block_number),
             );
         }
 
