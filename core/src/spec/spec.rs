// Copyright 2019 Conflux Foundation. All rights reserved.
// Conflux is free software and distributed under GNU General Public License.
// See http://www.gnu.org/licenses/

use crate::{message::Bytes, vm};
use cfx_internal_common::{ChainIdParams, ChainIdParamsInner};
use cfx_parameters::{
    block::{
        DAO_PARAMETER_VOTE_PERIOD, EVM_TRANSACTION_BLOCK_RATIO,
        EVM_TRANSACTION_GAS_RATIO,
    },
    consensus::{
        DAO_VOTE_HEADER_CUSTOM_FIRST_ELEMENT, ONE_UCFX_IN_DRIP,
        TANZANITE_HEADER_CUSTOM_FIRST_ELEMENT,
    },
    consensus_internal::{
        ANTICONE_PENALTY_RATIO, INITIAL_BASE_MINING_REWARD_IN_UCFX,
    },
};
use cfx_types::{AllChainID, U256, U512};
use primitives::{block::BlockHeight, BlockNumber};
use std::collections::BTreeMap;

#[derive(Debug)]
pub struct CommonParams {
    /// Account start nonce.
    pub account_start_nonce: U256,
    /// Maximum size of extra data.
    pub maximum_extra_data_size: usize,
    /// Network id.
    pub network_id: u64,
    /// Chain id.
    pub chain_id: ChainIdParams,
    /// Main subprotocol name.
    pub subprotocol_name: String,
    /// Minimum gas limit.
    pub min_gas_limit: U256,
    /// Gas limit bound divisor (how much gas limit can change per block)
    pub gas_limit_bound_divisor: U256,
    /// Number of first block where max code size limit is active.
    /// Maximum size of transaction's RLP payload.
    pub max_transaction_size: usize,
    /// Anticone penalty ratio for reward processing.
    /// It should be less than `timer_chain_beta`.
    pub anticone_penalty_ratio: u64,
    /// Initial base rewards according to block height.
    pub base_block_rewards: BTreeMap<BlockHeight, U256>,
    /// The ratio of blocks in the EVM transactions
    pub evm_transaction_block_ratio: u64,
    /// The gas ratio of evm transactions for the block can pack the EVM
    /// transactions
    pub evm_transaction_gas_ratio: u64,
    pub params_dao_vote_period: u64,

    /// Set the internal contracts to state at the genesis blocks, even if it
    /// is not activated.
    pub early_set_internal_contracts_states: bool,
    /// The upgrades activated at given block number.
    pub transition_numbers: TransitionsBlockNumber,
    /// The upgrades activated at given block height (a.k.a. epoch number).
    pub transition_heights: TransitionsEpochHeight,
}

#[derive(Default, Debug, Clone)]
pub struct TransitionsBlockNumber {
    /// CIP43: Introduce Finality via Voting Among Staked
    pub cip43a: BlockNumber,
    pub cip43b: BlockNumber,
    /// CIP62: Enable EC-related builtin contract
    pub cip62: BlockNumber,
    /// CIP64: Get current epoch number through internal contract
    pub cip64: BlockNumber,
    /// CIP71: Configurable anti-reentrancy
    pub cip71: BlockNumber,
    /// CIP78: Correct `is_sponsored` fields in receipt
    pub cip78a: BlockNumber,
    /// CIP78: Correct `is_sponsored` fields in receipt
    pub cip78b: BlockNumber,
    /// CIP90: Two Space for Transaction Execution
    pub cip90b: BlockNumber,
    /// CIP92: Enable Blake2F builtin function
    pub cip92: BlockNumber,
    /// CIP-94: On-chain Parameter DAO Vote
    pub cip94: BlockNumber,
<<<<<<< HEAD
    /// CIP-98: Fix BLOCKHASH in espace
    pub cip98: BlockNumber,
=======
    /// CIP-97: Remove Staking List
    pub cip97: BlockNumber,
>>>>>>> db49c81c
}

#[derive(Default, Debug, Clone)]
pub struct TransitionsEpochHeight {
    /// The height to change block base reward.
    /// The block `custom` field of this height is required to be
    /// `tanzanite_transition_header_custom`.
    pub cip40: BlockHeight,
    /// CIP76: Remove VM-related constraints in syncing blocks
    pub cip76: BlockHeight,
    /// CIP86: Difficulty adjustment.
    pub cip86: BlockHeight,
    /// CIP90: Two Space for Transaction Execution
    pub cip90a: BlockHeight,
    /// CIP94 Hardfork enable heights.
    pub cip94: BlockHeight,
}

impl Default for CommonParams {
    fn default() -> Self {
        let mut base_block_rewards = BTreeMap::new();
        base_block_rewards.insert(0, INITIAL_BASE_MINING_REWARD_IN_UCFX.into());
        CommonParams {
            account_start_nonce: 0x00.into(),
            maximum_extra_data_size: 0x20,
            network_id: 0x1,
            chain_id: ChainIdParamsInner::new_simple(AllChainID::new(1, 1)),
            subprotocol_name: "cfx".into(),
            min_gas_limit: 10_000_000.into(),
            gas_limit_bound_divisor: 0x0400.into(),
            max_transaction_size: 300 * 1024,
            anticone_penalty_ratio: ANTICONE_PENALTY_RATIO,
            base_block_rewards,
            evm_transaction_block_ratio: EVM_TRANSACTION_BLOCK_RATIO,
            evm_transaction_gas_ratio: EVM_TRANSACTION_GAS_RATIO,
            params_dao_vote_period: DAO_PARAMETER_VOTE_PERIOD,
            early_set_internal_contracts_states: false,
            transition_numbers: Default::default(),
            transition_heights: Default::default(),
        }
    }
}

impl CommonParams {
    /// Return the base reward for a block.
    /// `past_block_count` may be used for reward decay again in the future.
    pub fn base_reward_in_ucfx(
        &self, _past_block_count: u64, height: BlockHeight,
    ) -> U512 {
        let (_, start_base_ward) = self.base_block_rewards.iter()
            .rev()
            .find(|&(block, _)| *block <= height)
            .expect("Current block's reward is not found; this indicates a chain config error");
        // Possible decay computation based on past_block_count.
        U512::from(start_base_ward) * U512::from(ONE_UCFX_IN_DRIP)
    }

    pub fn custom_prefix(&self, height: BlockHeight) -> Option<Vec<Bytes>> {
        if height >= self.transition_heights.cip40
            && height < self.transition_heights.cip94
        {
            Some(vec![TANZANITE_HEADER_CUSTOM_FIRST_ELEMENT.to_vec()])
        } else if height >= self.transition_heights.cip94 {
            Some(vec![DAO_VOTE_HEADER_CUSTOM_FIRST_ELEMENT.to_vec()])
        } else {
            None
        }
    }

    pub fn spec(&self, number: BlockNumber) -> vm::Spec {
        vm::Spec::new_spec_from_common_params(&self, number)
    }

    pub fn can_pack_evm_transaction(&self, height: BlockHeight) -> bool {
        height % self.evm_transaction_block_ratio == 0
    }
}<|MERGE_RESOLUTION|>--- conflicted
+++ resolved
@@ -82,13 +82,10 @@
     pub cip92: BlockNumber,
     /// CIP-94: On-chain Parameter DAO Vote
     pub cip94: BlockNumber,
-<<<<<<< HEAD
+    /// CIP-97: Remove Staking List
+    pub cip97: BlockNumber,
     /// CIP-98: Fix BLOCKHASH in espace
     pub cip98: BlockNumber,
-=======
-    /// CIP-97: Remove Staking List
-    pub cip97: BlockNumber,
->>>>>>> db49c81c
 }
 
 #[derive(Default, Debug, Clone)]
