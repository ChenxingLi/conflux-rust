--- conflicted
+++ resolved
@@ -1,14 +1,10 @@
 # 1.1.3
 
 ## Improvements
-<<<<<<< HEAD
-- Include `blockHash`, `epochHash`, `epochNumber`, `transactionHash`, and `transactionPosition` for trace RPCs.
-=======
 
 ### RPC Improvements
-- Include `blockHash`, `epochHash`, `epochNumber`, `transaction_hash`, and `transactionPosition` for trace RPCs.
->>>>>>> 7444f50e
-Note that the data format returned by `trace_block` is incompatible with old versions.
+- Include `blockHash`, `epochHash`, `epochNumber`, `transactionHash`, and `transactionPosition` for trace RPCs.
+  Note that the data format returned by `trace_block` is incompatible with old versions.
 - Add new field `offset` in log filters used in `cfx_getLogs`.
   If specified, the response will skip the **last** `offset` logs.
   For instance, with 10 matching logs (`0..9`) and `offset=0x1, limit=0x5`, the response will contain logs `4..8`.
