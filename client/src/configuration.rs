--- conflicted
+++ resolved
@@ -154,12 +154,8 @@
         (cip90_transition_height,(Option<u64>),None)
         (cip90_transition_number,(Option<u64>),None)
         (cip105_transition_number, (Option<u64>), None)
-<<<<<<< HEAD
         (sigma_fix_transition_number, (Option<u64>), Some(137740000))
-=======
-        (sigma_fix_transition_number, (Option<u64>), None)
         (cip107_transition_number, (Option<u64>), None)
->>>>>>> 0667de65
         (referee_bound, (usize), REFEREE_DEFAULT_BOUND)
         (params_dao_vote_period, (u64), DAO_PARAMETER_VOTE_PERIOD)
         (timer_chain_beta, (u64), TIMER_CHAIN_DEFAULT_BETA)
