// Copyright 2020 Conflux Foundation. All rights reserved.
// Conflux is free software and distributed under GNU General Public License.
// See http://www.gnu.org/licenses/

mod pos;

/// Hold all top-level components for a type of client.
/// This struct implement ClientShutdownTrait.
pub struct ClientComponents<BlockGenT, Rest> {
    pub data_manager_weak_ptr: Weak<BlockDataManager>,
    pub diem_handler: DiemHandle,
    pub blockgen: Option<Arc<BlockGenT>>,
    pub other_components: Rest,
}

impl<BlockGenT, Rest: MallocSizeOf> MallocSizeOf
    for ClientComponents<BlockGenT, Rest>
{
    fn size_of(&self, ops: &mut MallocSizeOfOps) -> usize {
        if let Some(data_man) = self.data_manager_weak_ptr.upgrade() {
            let data_manager_size = data_man.size_of(ops);
            data_manager_size + self.other_components.size_of(ops)
        } else {
            // If data_man is `None`, we will be just shutting down (dropping
            // components) so we don't care about the size
            0
        }
    }
}

impl<BlockGenT: 'static + Stopable, Rest> ClientTrait
    for ClientComponents<BlockGenT, Rest>
{
    fn take_out_components_for_shutdown(
        &self,
    ) -> (
        Weak<BlockDataManager>,
        Arc<PowHandler>,
        Option<Arc<dyn Stopable>>,
    ) {
        debug!("take_out_components_for_shutdown");
        let data_manager_weak_ptr = self.data_manager_weak_ptr.clone();
        let blockgen: Option<Arc<dyn Stopable>> = match self.blockgen.clone() {
            Some(blockgen) => Some(blockgen),
            None => None,
        };

        (
            data_manager_weak_ptr,
            self.diem_handler.pow_handler.clone(),
            blockgen,
        )
    }
}

pub trait ClientTrait {
    fn take_out_components_for_shutdown(
        &self,
    ) -> (
        Weak<BlockDataManager>,
        Arc<PowHandler>,
        Option<Arc<dyn Stopable>>,
    );
}

pub mod client_methods {
    pub fn run(
        this: Box<dyn ClientTrait>, exit_cond_var: Arc<(Mutex<bool>, Condvar)>,
    ) -> bool {
        CtrlC::set_handler({
            let e = exit_cond_var.clone();
            move || {
                *e.0.lock() = true;
                e.1.notify_all();
            }
        });

        let mut lock = exit_cond_var.0.lock();
        if !*lock {
            exit_cond_var.1.wait(&mut lock);
        }

        shutdown(this)
    }

    /// Returns whether the shutdown is considered clean.
    pub fn shutdown(this: Box<dyn ClientTrait>) -> bool {
        let (ledger_db, pow_handler, maybe_blockgen) =
            this.take_out_components_for_shutdown();
        drop(this);
        if let Some(blockgen) = maybe_blockgen {
            blockgen.stop();
            drop(blockgen);
        }
        pow_handler.stop();
        drop(pow_handler);

        // Make sure ledger_db is properly dropped, so rocksdb can be closed
        // cleanly
        check_graceful_shutdown(ledger_db)
    }

    /// Most Conflux components references block data manager.
    /// When block data manager is freed, all background threads must have
    /// already stopped.
    fn check_graceful_shutdown(
        blockdata_manager_weak_ptr: Weak<BlockDataManager>,
    ) -> bool {
        let sleep_duration = Duration::from_secs(1);
        let warn_timeout = Duration::from_secs(5);
        let max_timeout = Duration::from_secs(1200);
        let instant = Instant::now();
        let mut warned = false;
        while instant.elapsed() < max_timeout {
            if blockdata_manager_weak_ptr.upgrade().is_none() {
                return true;
            }
            if !warned && instant.elapsed() > warn_timeout {
                warned = true;
                warn!("Shutdown is taking longer than expected.");
            }
            thread::sleep(sleep_duration);
        }
        eprintln!("Shutdown timeout reached, exiting uncleanly.");
        false
    }
    use super::ClientTrait;
    use cfxcore::block_data_manager::BlockDataManager;
    use ctrlc::CtrlC;
    use parking_lot::{Condvar, Mutex};
    use std::{
        sync::{Arc, Weak},
        thread,
        time::{Duration, Instant},
    };
}

pub fn initialize_common_modules(
    conf: &mut Configuration, exit: Arc<(Mutex<bool>, Condvar)>,
    node_type: NodeType,
) -> Result<
    (
        Arc<Machine>,
        Arc<SecretStore>,
        HashMap<Address, U256>,
        Arc<BlockDataManager>,
        Arc<PowComputer>,
        Arc<PosVerifier>,
        Arc<TransactionPool>,
        Arc<ConsensusGraph>,
        Arc<SynchronizationGraph>,
        Arc<NetworkService>,
        Arc<CommonRpcImpl>,
        Arc<AccountProvider>,
        Arc<Notifications>,
        PubSubClient,
        Runtime,
        DiemHandle,
    ),
    String,
>
{
    info!("Working directory: {:?}", std::env::current_dir());

    metrics::initialize(conf.metrics_config());

    let worker_thread_pool = Arc::new(Mutex::new(ThreadPool::with_name(
        "Tx Recover".into(),
        WORKER_COMPUTATION_PARALLELISM,
    )));

    let network_config = conf.net_config()?;
    let cache_config = conf.cache_config();

    let (db_path, db_config) = conf.db_config();
    let ledger_db = db::open_database(db_path.to_str().unwrap(), &db_config)
        .map_err(|e| format!("Failed to open database {:?}", e))?;

    let secret_store = Arc::new(SecretStore::new());
    let storage_manager = Arc::new(
        StorageManager::new(conf.storage_config())
            .expect("Failed to initialize storage."),
    );
    {
        let storage_manager_log_weak_ptr = Arc::downgrade(&storage_manager);
        let exit_clone = exit.clone();
        thread::spawn(move || loop {
            let mut exit_lock = exit_clone.0.lock();
            if exit_clone
                .1
                .wait_for(&mut exit_lock, Duration::from_millis(5000))
                .timed_out()
            {
                let manager = storage_manager_log_weak_ptr.upgrade();
                match manager {
                    None => return,
                    Some(manager) => manager.log_usage(),
                };
            } else {
                return;
            }
        });
    }

    let genesis_accounts = if conf.is_test_or_dev_mode() {
        match conf.raw_conf.genesis_secrets {
            Some(ref file) => {
                genesis::load_secrets_file(file, secret_store.as_ref())?
            }
            None => genesis::default(conf.is_test_or_dev_mode()),
        }
    } else {
        match conf.raw_conf.genesis_accounts {
            Some(ref file) => genesis::load_file(file, |addr_str| {
                parse_config_address_string(
                    addr_str,
                    network_config.get_network_type(),
                )
            })?,
            None => genesis::default(conf.is_test_or_dev_mode()),
        }
    };

    let consensus_conf = conf.consensus_config();
    let vm = VmFactory::new(1024 * 32);
    let machine = Arc::new(new_machine_with_builtin(conf.common_params(), vm));

    let genesis_block = genesis_block(
        &storage_manager,
        genesis_accounts.clone(),
        Address::from_str(GENESIS_VERSION).unwrap(),
        U256::zero(),
        machine.clone(),
        conf.raw_conf.execute_genesis, /* need_to_execute */
        conf.raw_conf.chain_id,
    );
    debug!("Initialize genesis_block={:?}", genesis_block);
    if conf.raw_conf.pos_genesis_pivot_decision.is_none() {
        conf.raw_conf.pos_genesis_pivot_decision = Some(genesis_block.hash());
    }

    let pow_config = conf.pow_config();
    let pow = Arc::new(PowComputer::new(pow_config.use_octopus()));

    let data_man = Arc::new(BlockDataManager::new(
        cache_config,
        Arc::new(genesis_block),
        ledger_db.clone(),
        storage_manager,
        worker_thread_pool,
        conf.data_mananger_config(),
        pow.clone(),
    ));

    let network = {
        let mut network = NetworkService::new(network_config.clone());
        network.start().unwrap();
        Arc::new(network)
    };

    // initialize pos
    let pos_config_path = match conf.raw_conf.pos_config_path.as_ref() {
        Some(path) => Some(PathBuf::from(path)),
        None => None,
    };
    let mut pos_config =
        NodeConfig::load(pos_config_path.expect("empty pos config path"))
            .expect("Failed to load node config");
    let own_node_hash =
        keccak(network.net_key_pair().expect("Error node key").public());
    let self_pos_public_key = network.pos_public_key();
    // TODO(lpl): Keep it properly and allow not running pos.
    let (self_pos_private_key, self_vrf_private_key) = network_config
        .config_path
        .clone()
        .map(|ref p| {
            let (sk, vrf_sk) = load_pos_private_key(Path::new(&p)).unwrap();
            (ConfigKey::new(sk), vrf_sk.map(|key| ConfigKey::new(key)))
        })
        .unwrap();
    let self_vrf_public_key =
        self_vrf_private_key.as_ref().unwrap().public_key();
    pos_config.consensus.safety_rules.test = Some(SafetyRulesTestConfig {
        author: from_consensus_public_key(
            self_pos_public_key.as_ref().unwrap(),
            &self_vrf_public_key,
        ),
        consensus_key: Some(self_pos_private_key.clone()),
        execution_key: Some(self_pos_private_key),
        waypoint: Some(pos_config.base.waypoint.waypoint()),
    });
    pos_config.consensus.safety_rules.vrf_private_key = self_vrf_private_key;
    pos_config.consensus.safety_rules.export_consensus_key = true;
    pos_config.consensus.safety_rules.vrf_proposal_threshold =
        conf.raw_conf.vrf_proposal_threshold;

    /*
    let pos_start_epoch = 0;
    let start_epoch_id = data_man
        .executed_epoch_set_hashes_from_db(pos_start_epoch)
        .expect("pos start epoch exists")
        .last()
        .cloned()
        .expect("epoch not empty");
    let initial_state_with_pos = data_man
        .storage_manager
        .get_state_no_commit(
            data_man
                .get_state_readonly_index(&start_epoch_id)
                .expect("pos start epoch executed"),
            false, /* try_open */
        )
        .unwrap()
        .unwrap();
    let initial_pos_nodes = vec![];
     */
    let initial_nodes = read_initial_nodes_from_file(
        conf.raw_conf.pos_initial_nodes_path.as_str(),
    )?
    .into_iter()
    .map(|(bls_key, vrf_key, voting_power)| {
        (NodeID::new(bls_key, vrf_key), voting_power)
    })
    .collect();

    let diem_handler = start_pos_consensus(
        &pos_config,
        network.clone(),
        own_node_hash,
        conf.protocol_config(),
        Some((self_pos_public_key.unwrap(), self_vrf_public_key)),
        initial_nodes,
    );
    debug!("PoS initialized");
    let pos_connection = PosConnection::new(
        diem_handler.diem_db.clone() as Arc<dyn DBReaderForPoW>,
        conf.pos_config(),
    );
    // FIXME(lpl): Set CIP height.
    let pos_verifier = Arc::new(PosVerifier::new(
        pos_connection,
        conf.raw_conf.pos_reference_enable_height,
    ));

    let verification_config =
        conf.verification_config(machine.clone(), pos_verifier.clone());
    let txpool = Arc::new(TransactionPool::new(
        conf.txpool_config(),
        verification_config.clone(),
        data_man.clone(),
        machine.clone(),
    ));

    let statistics = Arc::new(Statistics::new());
    let notifications = Notifications::init();

    let consensus = Arc::new(ConsensusGraph::new(
        consensus_conf,
        txpool.clone(),
        statistics,
        data_man.clone(),
        pow_config.clone(),
        pow.clone(),
        notifications.clone(),
        conf.execution_config(),
        verification_config.clone(),
        node_type,
        pos_verifier.clone(),
    ));

    let sync_config = conf.sync_graph_config();

    let sync_graph = Arc::new(SynchronizationGraph::new(
        consensus.clone(),
        verification_config,
        pow_config,
        pow.clone(),
        sync_config,
        notifications.clone(),
        machine.clone(),
        pos_verifier.clone(),
        diem_handler.pow_handler.clone(),
    ));
    let refresh_time =
        Duration::from_millis(conf.raw_conf.account_provider_refresh_time_ms);

    let accounts = Arc::new(
        account_provider(
            Some(keys_path()),
            None, /* sstore_iterations */
            Some(refresh_time),
        )
        .expect("failed to initialize account provider"),
    );

    let common_impl = Arc::new(CommonRpcImpl::new(
        exit,
        consensus.clone(),
        network.clone(),
        txpool.clone(),
        accounts.clone(),
    ));

    let runtime = Runtime::with_default_thread_count();
    let pubsub = PubSubClient::new(
        runtime.executor(),
        consensus.clone(),
        notifications.clone(),
        *network.get_network_type(),
    );
    Ok((
        machine,
        secret_store,
        genesis_accounts,
        data_man,
        pow,
        pos_verifier,
        txpool,
        consensus,
        sync_graph,
        network,
        common_impl,
        accounts,
        notifications,
        pubsub,
        runtime,
        diem_handler,
    ))
}

pub fn initialize_not_light_node_modules(
    conf: &mut Configuration, exit: Arc<(Mutex<bool>, Condvar)>,
    node_type: NodeType,
) -> Result<
    (
        Arc<BlockDataManager>,
        Arc<PowComputer>,
        Arc<TransactionPool>,
        Arc<ConsensusGraph>,
        Arc<SynchronizationService>,
        Arc<BlockGenerator>,
        Option<HttpServer>,
        Option<HttpServer>,
        Option<TcpServer>,
        Option<TcpServer>,
        Option<WSServer>,
        Option<WSServer>,
        Runtime,
        DiemHandle,
    ),
    String,
>
{
    let (
        _machine,
        secret_store,
        genesis_accounts,
        data_man,
        pow,
        pos_verifier,
        txpool,
        consensus,
        sync_graph,
        network,
        common_impl,
        accounts,
        _notifications,
        pubsub,
        runtime,
        diem_handler,
    ) = initialize_common_modules(conf, exit.clone(), node_type)?;

    let light_provider = Arc::new(LightProvider::new(
        consensus.clone(),
        sync_graph.clone(),
        Arc::downgrade(&network),
        txpool.clone(),
        conf.raw_conf.throttling_conf.clone(),
        node_type,
    ));
    light_provider.register(network.clone()).unwrap();

    let sync = Arc::new(SynchronizationService::new(
        node_type,
        network.clone(),
        sync_graph.clone(),
        conf.protocol_config(),
        conf.state_sync_config(),
        SyncPhaseType::CatchUpRecoverBlockHeaderFromDB,
        light_provider,
        consensus.clone(),
    ));
    sync.register().unwrap();

    if let Some(print_memory_usage_period_s) =
        conf.raw_conf.print_memory_usage_period_s
    {
        let secret_store = secret_store.clone();
        let data_man = data_man.clone();
        let txpool = txpool.clone();
        let consensus = consensus.clone();
        let sync = sync.clone();
        thread::Builder::new().name("MallocSizeOf".into()).spawn(
            move || loop {
                let start = Instant::now();
                let mb = 1_000_000;
                let mut ops = new_malloc_size_ops();
                let secret_store_size = secret_store.size_of(&mut ops) / mb;
                // Note `db_manager` is not wrapped in Arc, so it will still be included
                // in `data_man_size`.
                let data_manager_db_cache_size = data_man.db_manager.size_of(&mut ops) / mb;
                let storage_manager_size = data_man.storage_manager.size_of(&mut ops) / mb;
                let data_man_size = data_man.size_of(&mut ops) / mb;
                let tx_pool_size = txpool.size_of(&mut ops) / mb;
                let consensus_graph_size = consensus.size_of(&mut ops) / mb;
                let sync_graph_size =
                    sync.get_synchronization_graph().size_of(&mut ops) / mb;
                let sync_service_size = sync.size_of(&mut ops) / mb;
                info!(
                    "Malloc Size(MB): secret_store={} data_manager_db_cache_size={} \
                    storage_manager_size={} data_man={} txpool={} consensus={} sync_graph={}\
                    sync_service={}, \
                    time elapsed={:?}",
                    secret_store_size,data_manager_db_cache_size,storage_manager_size,
                    data_man_size, tx_pool_size, consensus_graph_size, sync_graph_size,
                    sync_service_size, start.elapsed(),
                );
                thread::sleep(Duration::from_secs(
                    print_memory_usage_period_s,
                ));
            },
        ).expect("Memory usage thread start fails");
    }

    let (maybe_txgen, maybe_direct_txgen) = initialize_txgens(
        consensus.clone(),
        txpool.clone(),
        sync.clone(),
        secret_store.clone(),
        genesis_accounts,
        &conf,
        network.net_key_pair().unwrap(),
    );

    let maybe_author: Option<Address> =
        conf.raw_conf.mining_author.as_ref().map(|addr_str| {
            parse_config_address_string(addr_str, network.get_network_type())
                .unwrap_or_else(|err| {
                    panic!("Error parsing mining-author {}", err)
                })
        });
    let blockgen = Arc::new(BlockGenerator::new(
        sync_graph,
        txpool.clone(),
        sync.clone(),
        maybe_txgen.clone(),
        conf.pow_config(),
        pow.clone(),
        maybe_author.clone().unwrap_or_default(),
        pos_verifier,
    ));
    if conf.is_dev_mode() {
        // If `dev_block_interval_ms` is None, blocks are generated after
        // receiving RPC `cfx_sendRawTransaction`.
        if let Some(interval_ms) = conf.raw_conf.dev_block_interval_ms {
            // Automatic block generation with fixed interval.
            let bg = blockgen.clone();
            info!("Start auto block generation");
            thread::Builder::new()
                .name("auto_mining".into())
                .spawn(move || {
                    bg.auto_block_generation(interval_ms);
                })
                .expect("Mining thread spawn error");
        }
    } else if let Some(author) = maybe_author {
        if !author.is_valid_address() || author.is_builtin_address() {
            panic!("mining-author must be user address or contract address, otherwise you will not get mining rewards!!!");
        }
        if blockgen.pow_config.enable_mining() {
            let bg = blockgen.clone();
            thread::Builder::new()
                .name("mining".into())
                .spawn(move || {
                    BlockGenerator::start_mining(bg, 0);
                })
                .expect("Mining thread spawn error");
        }
    }

    let rpc_impl = Arc::new(RpcImpl::new(
        consensus.clone(),
        sync.clone(),
        blockgen.clone(),
        txpool.clone(),
        maybe_txgen.clone(),
        maybe_direct_txgen,
        conf.rpc_impl_config(),
        accounts,
    ));

    let debug_rpc_http_server = super::rpc::start_http(
        conf.local_http_config(),
        setup_debug_rpc_apis(
            common_impl.clone(),
            rpc_impl.clone(),
            pubsub.clone(),
            &conf,
        ),
    )?;

    let debug_rpc_tcp_server = super::rpc::start_tcp(
        conf.local_tcp_config(),
        setup_debug_rpc_apis(
            common_impl.clone(),
            rpc_impl.clone(),
            pubsub.clone(),
            &conf,
        ),
        RpcExtractor,
    )?;

    let rpc_tcp_server = super::rpc::start_tcp(
        conf.tcp_config(),
        setup_public_rpc_apis(
            common_impl.clone(),
            rpc_impl.clone(),
            pubsub.clone(),
            &conf,
        ),
        RpcExtractor,
    )?;

    let debug_rpc_ws_server = super::rpc::start_ws(
        conf.local_ws_config(),
        setup_public_rpc_apis(
            common_impl.clone(),
            rpc_impl.clone(),
            pubsub.clone(),
            &conf,
        ),
        RpcExtractor,
    )?;

    let rpc_ws_server = super::rpc::start_ws(
        conf.ws_config(),
        setup_public_rpc_apis(
            common_impl.clone(),
            rpc_impl.clone(),
            pubsub.clone(),
            &conf,
        ),
        RpcExtractor,
    )?;

    let rpc_http_server = super::rpc::start_http(
        conf.http_config(),
        setup_public_rpc_apis(common_impl, rpc_impl, pubsub, &conf),
    )?;

    Ok((
        data_man,
        pow,
        txpool,
        consensus,
        sync,
        blockgen,
        debug_rpc_http_server,
        rpc_http_server,
        debug_rpc_tcp_server,
        rpc_tcp_server,
        debug_rpc_ws_server,
        rpc_ws_server,
        runtime,
        diem_handler,
    ))
}

pub fn initialize_txgens(
    consensus: Arc<ConsensusGraph>, txpool: Arc<TransactionPool>,
    sync: Arc<SynchronizationService>, secret_store: SharedSecretStore,
    genesis_accounts: HashMap<Address, U256>, conf: &Configuration,
    network_key_pair: KeyPair,
) -> (
    Option<Arc<TransactionGenerator>>,
    Option<Arc<Mutex<DirectTransactionGenerator>>>,
)
{
    // This tx generator directly push simple transactions and erc20
    // transactions into blocks.
    let maybe_direct_txgen_with_contract = if conf.is_test_or_dev_mode() {
        Some(Arc::new(Mutex::new(DirectTransactionGenerator::new(
            network_key_pair,
            &public_to_address(DEV_GENESIS_KEY_PAIR_2.public()),
            U256::from_dec_str("10000000000000000").unwrap(),
            U256::from_dec_str("10000000000000000").unwrap(),
        ))))
    } else {
        None
    };

    // This tx generator generates transactions from preconfigured multiple
    // genesis accounts and it pushes transactions into transaction pool.
    let maybe_multi_genesis_txgen = if let Some(txgen_conf) =
        conf.tx_gen_config()
    {
        let multi_genesis_txgen = Arc::new(TransactionGenerator::new(
            consensus.clone(),
            txpool.clone(),
            sync.clone(),
            secret_store.clone(),
        ));
        if txgen_conf.generate_tx {
            let txgen_clone = multi_genesis_txgen.clone();
            let join_handle =
                thread::Builder::new()
                    .name("txgen".into())
                    .spawn(move || {
                        TransactionGenerator::generate_transactions_with_multiple_genesis_accounts(
                            txgen_clone,
                            txgen_conf,
                            genesis_accounts,
                        );
                    })
                    .expect("should succeed");
            multi_genesis_txgen.set_join_handle(join_handle);
        }
        Some(multi_genesis_txgen)
    } else {
        None
    };

    (maybe_multi_genesis_txgen, maybe_direct_txgen_with_contract)
}

pub mod delegate_convert {
    use crate::rpc::{
        error_codes::{codes::EXCEPTION_ERROR, invalid_params},
        JsonRpcErrorKind, RpcBoxFuture, RpcError, RpcErrorKind, RpcResult,
    };
    use jsonrpc_core::{
        futures::{future::IntoFuture, Future},
        BoxFuture, Error as JsonRpcError, Result as JsonRpcResult,
    };
    use std::hint::unreachable_unchecked;

    pub trait Into<T> {
        fn into(x: Self) -> T;
    }

    impl<T> Into<JsonRpcResult<T>> for JsonRpcResult<T> {
        fn into(x: Self) -> JsonRpcResult<T> { x }
    }

    impl<T: Send + Sync + 'static> Into<BoxFuture<T>> for BoxFuture<T> {
        fn into(x: Self) -> BoxFuture<T> { x }
    }

    impl<T: Send + Sync + 'static> Into<BoxFuture<T>> for RpcBoxFuture<T> {
        fn into(x: Self) -> BoxFuture<T> {
            Box::new(x.map_err(|rpc_error| Into::into(rpc_error)))
        }
    }

    impl Into<JsonRpcError> for RpcError {
        fn into(e: Self) -> JsonRpcError {
            match e.0 {
                JsonRpcErrorKind(j) => j,
                RpcErrorKind::InvalidParam(param, details) => {
                    invalid_params(&param, details)
                }
                RpcErrorKind::Msg(_)
                | RpcErrorKind::Decoder(_)

                // TODO(thegaram): consider returning InvalidParams instead
                | RpcErrorKind::FilterError(_)

                // TODO(thegaram): make error conversion more fine-grained here
                | RpcErrorKind::LightProtocol(_)
                | RpcErrorKind::StateDb(_)
                | RpcErrorKind::Storage(_) => JsonRpcError {
                    code: jsonrpc_core::ErrorCode::ServerError(EXCEPTION_ERROR),
                    message: format!("Error processing request: {}", e),
                    data: None,
                },
                // We exhausted all possible ErrorKinds here, however
                // https://stackoverflow.com/questions/36440021/whats-purpose-of-errorkind-nonexhaustive
                RpcErrorKind::__Nonexhaustive {} => unsafe {
                    unreachable_unchecked()
                },
            }
        }
    }

    pub fn into_jsonrpc_result<T>(r: RpcResult<T>) -> JsonRpcResult<T> {
        match r {
            Ok(t) => Ok(t),
            Err(e) => Err(Into::into(e)),
        }
    }

    impl<T> Into<JsonRpcResult<T>> for RpcResult<T> {
        fn into(x: Self) -> JsonRpcResult<T> { into_jsonrpc_result(x) }
    }

    /// Sometimes an rpc method is implemented asynchronously, then the rpc
    /// trait definition must use BoxFuture for the return type.
    ///
    /// This into conversion allow non-async rpc implementation method to
    /// return RpcResult straight-forward. The delegate! macro with  #[into]
    /// attribute will automatically call this method to do the return type
    /// conversion.
    impl<T: Send + Sync + 'static> Into<BoxFuture<T>> for RpcResult<T> {
        fn into(x: Self) -> BoxFuture<T> {
            into_jsonrpc_result(x).into_future().boxed()
        }
    }

    /*
    /// It's a bad idea to convert a BoxFuture return type to a JsonRpcResult
    /// return type for rpc call. Simply imagine how the code below runs.
    impl<T: Send + Sync + 'static> Into<JsonRpcResult<T>> for BoxFuture<T> {
        fn into(x: Self) -> JsonRpcResult<T> {
            thread::Builder::new()
                .name("rpc async waiter".into())
                .spawn(move || x.wait())
                .map_err(|e| {
                    let mut rpc_err = JsonRpcError::internal_error();
                    rpc_err.message = format!("thread creation error: {}", e);

                    rpc_err
                })?
                .join()
                .map_err(|_| {
                    let mut rpc_err = JsonRpcError::internal_error();
                    rpc_err.message = format!("thread join error.");

                    rpc_err
                })?
        }
    }
    */
}

use crate::{
    accounts::{account_provider, keys_path},
    common::pos::start_pos_consensus,
    configuration::{
        parse_config_address_string, read_initial_nodes_from_file,
    },
    rpc::{
        extractor::RpcExtractor,
        impls::{
            cfx::RpcImpl, common::RpcImpl as CommonRpcImpl,
            pubsub::PubSubClient,
        },
        setup_debug_rpc_apis, setup_public_rpc_apis,
    },
    GENESIS_VERSION,
};
pub use crate::{common::pos::DiemHandle, configuration::Configuration};
use blockgen::BlockGenerator;
use cfx_storage::{state_manager::StateManagerTrait, StorageManager};
use cfx_types::{address_util::AddressUtil, Address, U256};
use cfxcore::{
    block_data_manager::BlockDataManager,
    consensus::pos_handler::{PosConnection, PosVerifier},
    machine::{new_machine_with_builtin, Machine},
    pos::pow_handler::PowHandler,
    pow::PowComputer,
    spec::genesis::{self, genesis_block, DEV_GENESIS_KEY_PAIR_2},
    statistics::Statistics,
    sync::SyncPhaseType,
    vm_factory::VmFactory,
    ConsensusGraph, LightProvider, NodeType, Notifications, Stopable,
    SynchronizationGraph, SynchronizationService, TransactionPool,
    WORKER_COMPUTATION_PARALLELISM,
};
use cfxcore_accounts::AccountProvider;
use cfxkey::public_to_address;
use diem_config::{
    config::{NodeConfig, SafetyRulesTestConfig},
    keys::ConfigKey,
};
<<<<<<< HEAD
use diem_types::account_address::from_consensus_public_key;
=======
use diem_types::{
    account_address::{from_consensus_public_key, from_public_key},
    term_state::NodeID,
};
>>>>>>> dbb86632
use jsonrpc_http_server::Server as HttpServer;
use jsonrpc_tcp_server::Server as TcpServer;
use jsonrpc_ws_server::Server as WSServer;
use keccak_hash::keccak;
use keylib::KeyPair;
use malloc_size_of::{new_malloc_size_ops, MallocSizeOf, MallocSizeOfOps};
use network::{service::load_pos_private_key, NetworkService};
use parking_lot::{Condvar, Mutex};
use runtime::Runtime;
use secret_store::{SecretStore, SharedSecretStore};
use std::{
    collections::HashMap,
    path::{Path, PathBuf},
    str::FromStr,
    sync::{Arc, Weak},
    thread,
    time::{Duration, Instant},
};
use storage_interface::DBReaderForPoW;
use threadpool::ThreadPool;
use txgen::{DirectTransactionGenerator, TransactionGenerator};<|MERGE_RESOLUTION|>--- conflicted
+++ resolved
@@ -882,14 +882,10 @@
     config::{NodeConfig, SafetyRulesTestConfig},
     keys::ConfigKey,
 };
-<<<<<<< HEAD
-use diem_types::account_address::from_consensus_public_key;
-=======
 use diem_types::{
-    account_address::{from_consensus_public_key, from_public_key},
+    account_address::{from_consensus_public_key},
     term_state::NodeID,
 };
->>>>>>> dbb86632
 use jsonrpc_http_server::Server as HttpServer;
 use jsonrpc_tcp_server::Server as TcpServer;
 use jsonrpc_ws_server::Server as WSServer;
