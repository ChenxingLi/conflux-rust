// Copyright 2020 Conflux Foundation. All rights reserved.
// Conflux is free software and distributed under GNU General Public License.
// See http://www.gnu.org/licenses/

use std::{
    collections::HashMap,
    fs::create_dir_all,
    path::{Path, PathBuf},
    str::FromStr,
    sync::{Arc, Weak},
    thread,
    time::{Duration, Instant},
};

use jsonrpc_http_server::Server as HttpServer;
use jsonrpc_tcp_server::Server as TcpServer;
use jsonrpc_ws_server::Server as WSServer;
use parking_lot::{Condvar, Mutex};
use rand_08::{prelude::StdRng, rngs::OsRng, SeedableRng};
use threadpool::ThreadPool;

use blockgen::BlockGenerator;
use cfx_storage::StorageManager;
use cfx_types::{address_util::AddressUtil, Address, U256};
pub use cfxcore::pos::pos::DiemHandle;
use cfxcore::{
    block_data_manager::BlockDataManager,
    consensus::pos_handler::{PosConfiguration, PosVerifier},
    machine::{new_machine_with_builtin, Machine},
    pow::PowComputer,
    spec::genesis::{self, genesis_block, DEV_GENESIS_KEY_PAIR_2},
    statistics::Statistics,
    sync::SyncPhaseType,
    vm_factory::VmFactory,
    ConsensusGraph, LightProvider, NodeType, Notifications, Stopable,
    SynchronizationGraph, SynchronizationService, TransactionPool,
    WORKER_COMPUTATION_PARALLELISM,
};
use cfxcore_accounts::AccountProvider;
use cfxkey::public_to_address;
use diem_config::{
    config::{NodeConfig, SafetyRulesTestConfig},
    keys::ConfigKey,
};
use diem_crypto::{
    key_file::{load_pri_key, save_pri_key},
    Uniform,
};
use diem_types::{
    account_address::from_consensus_public_key,
    validator_config::{ConsensusPrivateKey, ConsensusVRFPrivateKey},
};
use keylib::KeyPair;
use malloc_size_of::{new_malloc_size_ops, MallocSizeOf, MallocSizeOfOps};
use network::NetworkService;
use runtime::Runtime;
use secret_store::{SecretStore, SharedSecretStore};
use txgen::{DirectTransactionGenerator, TransactionGenerator};

pub use crate::configuration::Configuration;
use crate::{
    accounts::{account_provider, keys_path},
    configuration::parse_config_address_string,
    rpc::{
        extractor::RpcExtractor,
        impls::{
            cfx::RpcImpl, common::RpcImpl as CommonRpcImpl,
            pubsub::PubSubClient,
        },
        setup_debug_rpc_apis, setup_public_rpc_apis,
    },
    GENESIS_VERSION,
};
use cfxcore::consensus::pos_handler::read_initial_nodes_from_file;

/// Hold all top-level components for a type of client.
/// This struct implement ClientShutdownTrait.
pub struct ClientComponents<BlockGenT, Rest> {
    pub data_manager_weak_ptr: Weak<BlockDataManager>,
    pub blockgen: Option<Arc<BlockGenT>>,
    pub pos_handler: Option<Arc<PosVerifier>>,
    pub other_components: Rest,
}

impl<BlockGenT, Rest: MallocSizeOf> MallocSizeOf
    for ClientComponents<BlockGenT, Rest>
{
    fn size_of(&self, ops: &mut MallocSizeOfOps) -> usize {
        if let Some(data_man) = self.data_manager_weak_ptr.upgrade() {
            let data_manager_size = data_man.size_of(ops);
            data_manager_size + self.other_components.size_of(ops)
        } else {
            // If data_man is `None`, we will be just shutting down (dropping
            // components) so we don't care about the size
            0
        }
    }
}

impl<BlockGenT: 'static + Stopable, Rest> ClientTrait
    for ClientComponents<BlockGenT, Rest>
{
    fn take_out_components_for_shutdown(
        &self,
    ) -> (
        Weak<BlockDataManager>,
        Option<Arc<PosVerifier>>,
        Option<Arc<dyn Stopable>>,
    ) {
        debug!("take_out_components_for_shutdown");
        let data_manager_weak_ptr = self.data_manager_weak_ptr.clone();
        let blockgen: Option<Arc<dyn Stopable>> = match self.blockgen.clone() {
            Some(blockgen) => Some(blockgen),
            None => None,
        };

        (data_manager_weak_ptr, self.pos_handler.clone(), blockgen)
    }
}

pub trait ClientTrait {
    fn take_out_components_for_shutdown(
        &self,
    ) -> (
        Weak<BlockDataManager>,
        Option<Arc<PosVerifier>>,
        Option<Arc<dyn Stopable>>,
    );
}

pub mod client_methods {
    use std::{
        sync::{Arc, Weak},
        thread,
        time::{Duration, Instant},
    };

    use ctrlc::CtrlC;
    use parking_lot::{Condvar, Mutex};

    use cfxcore::block_data_manager::BlockDataManager;

    use super::ClientTrait;

    pub fn run(
        this: Box<dyn ClientTrait>, exit_cond_var: Arc<(Mutex<bool>, Condvar)>,
    ) -> bool {
        CtrlC::set_handler({
            let e = exit_cond_var.clone();
            move || {
                *e.0.lock() = true;
                e.1.notify_all();
            }
        });

        let mut lock = exit_cond_var.0.lock();
        if !*lock {
            exit_cond_var.1.wait(&mut lock);
        }

        shutdown(this)
    }

    /// Returns whether the shutdown is considered clean.
    pub fn shutdown(this: Box<dyn ClientTrait>) -> bool {
        let (ledger_db, maybe_pos_handler, maybe_blockgen) =
            this.take_out_components_for_shutdown();
        drop(this);
        if let Some(blockgen) = maybe_blockgen {
            blockgen.stop();
            drop(blockgen);
        }
        if let Some(pos_handler) = maybe_pos_handler {
            pos_handler.stop();
            drop(pos_handler);
        }

        // Make sure ledger_db is properly dropped, so rocksdb can be closed
        // cleanly
        check_graceful_shutdown(ledger_db)
    }

    /// Most Conflux components references block data manager.
    /// When block data manager is freed, all background threads must have
    /// already stopped.
    fn check_graceful_shutdown(
        blockdata_manager_weak_ptr: Weak<BlockDataManager>,
    ) -> bool {
        let sleep_duration = Duration::from_secs(1);
        let warn_timeout = Duration::from_secs(5);
        let max_timeout = Duration::from_secs(1200);
        let instant = Instant::now();
        let mut warned = false;
        while instant.elapsed() < max_timeout {
            if blockdata_manager_weak_ptr.upgrade().is_none() {
                return true;
            }
            if !warned && instant.elapsed() > warn_timeout {
                warned = true;
                warn!("Shutdown is taking longer than expected.");
            }
            thread::sleep(sleep_duration);
        }
        eprintln!("Shutdown timeout reached, exiting uncleanly.");
        false
    }
}

pub fn initialize_common_modules(
    conf: &mut Configuration, exit: Arc<(Mutex<bool>, Condvar)>,
    node_type: NodeType,
) -> Result<
    (
        Arc<Machine>,
        Arc<SecretStore>,
        HashMap<Address, U256>,
        Arc<BlockDataManager>,
        Arc<PowComputer>,
        Arc<PosVerifier>,
        Arc<TransactionPool>,
        Arc<ConsensusGraph>,
        Arc<SynchronizationGraph>,
        Arc<NetworkService>,
        Arc<CommonRpcImpl>,
        Arc<AccountProvider>,
        Arc<Notifications>,
        PubSubClient,
        Runtime,
    ),
    String,
>
{
    info!("Working directory: {:?}", std::env::current_dir());

    // TODO(lpl): Keep it properly and allow not running pos.
    let (self_pos_private_key, self_vrf_private_key) = {
        let key_path = Path::new(&conf.raw_conf.pos_private_key_path);
        if key_path.exists() {
            let passwd = if conf.is_test_or_dev_mode() {
                vec![]
            } else {
                rpassword::read_password_from_tty(Some("PoS key detected, please input your encryption password.\nPassword:")).map_err(|e| format!("{:?}", e))?.into_bytes()
            };
            let (sk, vrf_sk): (ConsensusPrivateKey, ConsensusVRFPrivateKey) =
                load_pri_key(key_path, &passwd).unwrap();
            (ConfigKey::new(sk), ConfigKey::new(vrf_sk))
        } else {
            create_dir_all(key_path.parent().unwrap()).unwrap();
            let passwd = if conf.is_test_or_dev_mode() {
                vec![]
            } else {
                rpassword::read_password_from_tty(Some("PoS key is not detected and will be generated instead, please input your encryption password. This password is needed when you restart the node\nPassword:")).map_err(|e| format!("{:?}", e))?.into_bytes()
            };
            let mut rng = StdRng::from_rng(OsRng).unwrap();
            let private_key = ConsensusPrivateKey::generate(&mut rng);
            let vrf_private_key = ConsensusVRFPrivateKey::generate(&mut rng);
            save_pri_key(key_path, &passwd, &(&private_key, &vrf_private_key))
                .expect("error saving private key");
            (ConfigKey::new(private_key), ConfigKey::new(vrf_private_key))
        }
    };

    metrics::initialize(conf.metrics_config());

    let worker_thread_pool = Arc::new(Mutex::new(ThreadPool::with_name(
        "Tx Recover".into(),
        WORKER_COMPUTATION_PARALLELISM,
    )));

    let network_config = conf.net_config()?;
    let cache_config = conf.cache_config();

    let (db_path, db_config) = conf.db_config();
    let ledger_db = db::open_database(db_path.to_str().unwrap(), &db_config)
        .map_err(|e| format!("Failed to open database {:?}", e))?;

    let secret_store = Arc::new(SecretStore::new());
    let storage_manager = Arc::new(
        StorageManager::new(conf.storage_config())
            .expect("Failed to initialize storage."),
    );
    {
        let storage_manager_log_weak_ptr = Arc::downgrade(&storage_manager);
        let exit_clone = exit.clone();
        thread::spawn(move || loop {
            let mut exit_lock = exit_clone.0.lock();
            if exit_clone
                .1
                .wait_for(&mut exit_lock, Duration::from_millis(5000))
                .timed_out()
            {
                let manager = storage_manager_log_weak_ptr.upgrade();
                match manager {
                    None => return,
                    Some(manager) => manager.log_usage(),
                };
            } else {
                return;
            }
        });
    }

    let genesis_accounts = if conf.is_test_or_dev_mode() {
        match conf.raw_conf.genesis_secrets {
            Some(ref file) => {
                genesis::load_secrets_file(file, secret_store.as_ref())?
            }
            None => genesis::default(conf.is_test_or_dev_mode()),
        }
    } else {
        match conf.raw_conf.genesis_accounts {
            Some(ref file) => genesis::load_file(file, |addr_str| {
                parse_config_address_string(
                    addr_str,
                    network_config.get_network_type(),
                )
            })?,
            None => genesis::default(conf.is_test_or_dev_mode()),
        }
    };

    // Only try to setup PoW genesis block if pos is enabled from genesis.
    let initial_nodes = if conf.raw_conf.pos_reference_enable_height == 0 {
        Some(
            read_initial_nodes_from_file(
                conf.raw_conf.pos_initial_nodes_path.as_str(),
            )
            .expect("Genesis must have been initialized with pos"),
        )
    } else {
        None
    };

    let consensus_conf = conf.consensus_config();
    let vm = VmFactory::new(1024 * 32);
    let machine = Arc::new(new_machine_with_builtin(conf.common_params(), vm));

    let genesis_block = genesis_block(
        &storage_manager,
        genesis_accounts.clone(),
        Address::from_str(GENESIS_VERSION).unwrap(),
        U256::zero(),
        machine.clone(),
        conf.raw_conf.execute_genesis, /* need_to_execute */
        conf.raw_conf.chain_id,
        &initial_nodes,
    );
    debug!("Initialize genesis_block={:?}", genesis_block);
    if conf.raw_conf.pos_genesis_pivot_decision.is_none() {
        conf.raw_conf.pos_genesis_pivot_decision = Some(genesis_block.hash());
    }

    let pow_config = conf.pow_config();
    let pow = Arc::new(PowComputer::new(pow_config.use_octopus()));

    let data_man = Arc::new(BlockDataManager::new(
        cache_config,
        Arc::new(genesis_block),
        ledger_db.clone(),
        storage_manager,
        worker_thread_pool,
        conf.data_mananger_config(),
        pow.clone(),
    ));

    let network = {
        let mut network = NetworkService::new(network_config.clone());
        network
            .initialize((
                self_pos_private_key.public_key(),
                self_vrf_private_key.public_key(),
            ))
            .unwrap();
        Arc::new(network)
    };

    // initialize pos
    let pos_config_path = match conf.raw_conf.pos_config_path.as_ref() {
        Some(path) => Some(PathBuf::from(path)),
        None => None,
    };
    let mut pos_config =
        NodeConfig::load(pos_config_path.expect("empty pos config path"))
            .expect("Failed to load node config");
    let self_pos_public_key = network.pos_public_key();
    let self_vrf_public_key = self_vrf_private_key.public_key();
    pos_config.consensus.safety_rules.test = Some(SafetyRulesTestConfig {
        author: from_consensus_public_key(
            self_pos_public_key.as_ref().unwrap(),
            &self_vrf_public_key,
        ),
        consensus_key: Some(self_pos_private_key.clone()),
        execution_key: Some(self_pos_private_key.clone()),
        waypoint: Some(pos_config.base.waypoint.waypoint()),
    });
    pos_config.consensus.safety_rules.vrf_private_key =
        Some(self_vrf_private_key.clone());
    pos_config.consensus.safety_rules.export_consensus_key = true;
    pos_config.consensus.safety_rules.vrf_proposal_threshold =
        conf.raw_conf.vrf_proposal_threshold;

    /*
    let pos_start_epoch = 0;
    let start_epoch_id = data_man
        .executed_epoch_set_hashes_from_db(pos_start_epoch)
        .expect("pos start epoch exists")
        .last()
        .cloned()
        .expect("epoch not empty");
    let initial_state_with_pos = data_man
        .storage_manager
        .get_state_no_commit(
            data_man
                .get_state_readonly_index(&start_epoch_id)
                .expect("pos start epoch executed"),
            false, /* try_open */
        )
        .unwrap()
        .unwrap();
    let initial_pos_nodes = vec![];
     */

    // FIXME(lpl): Set CIP height.
    let pos_verifier = Arc::new(PosVerifier::new(
        Some(network.clone()),
        PosConfiguration {
            bls_key: self_pos_private_key,
            vrf_key: self_vrf_private_key,
            diem_conf: pos_config,
            protocol_conf: conf.protocol_config(),
            pos_initial_nodes_path: conf
                .raw_conf
                .pos_initial_nodes_path
                .clone(),
        },
        conf.raw_conf.pos_reference_enable_height,
    ));
    let verification_config =
        conf.verification_config(machine.clone(), pos_verifier.clone());
    let txpool = Arc::new(TransactionPool::new(
        conf.txpool_config(),
        verification_config.clone(),
        data_man.clone(),
        machine.clone(),
    ));

    let statistics = Arc::new(Statistics::new());
    let notifications = Notifications::init();

    let consensus = Arc::new(ConsensusGraph::new(
        consensus_conf,
        txpool.clone(),
        statistics,
        data_man.clone(),
        pow_config.clone(),
        pow.clone(),
        notifications.clone(),
        conf.execution_config(),
        verification_config.clone(),
        node_type,
        pos_verifier.clone(),
    ));

    for terminal in data_man
        .terminals_from_db()
        .unwrap_or(vec![data_man.get_cur_consensus_era_genesis_hash()])
    {
        if data_man.block_height_by_hash(&terminal).unwrap()
            >= conf.raw_conf.pos_reference_enable_height
        {
            pos_verifier.initialize(consensus.clone())?;
            break;
        }
    }

    let sync_config = conf.sync_graph_config();

    let sync_graph = Arc::new(SynchronizationGraph::new(
        consensus.clone(),
        verification_config,
        pow_config,
        pow.clone(),
        sync_config,
        notifications.clone(),
        machine.clone(),
        pos_verifier.clone(),
    ));
    let refresh_time =
        Duration::from_millis(conf.raw_conf.account_provider_refresh_time_ms);

    let accounts = Arc::new(
        account_provider(
            Some(keys_path()),
            None, /* sstore_iterations */
            Some(refresh_time),
        )
        .expect("failed to initialize account provider"),
    );

    let common_impl = Arc::new(CommonRpcImpl::new(
        exit,
        consensus.clone(),
        network.clone(),
        txpool.clone(),
        accounts.clone(),
        pos_verifier.clone(),
<<<<<<< HEAD
=======
        diem_handler.tx_sender.clone(),
        diem_handler.diem_db.clone(),
        diem_handler.consensus_db.clone(),
>>>>>>> 7c594feb
    ));

    let runtime = Runtime::with_default_thread_count();
    let pubsub = PubSubClient::new(
        runtime.executor(),
        consensus.clone(),
        notifications.clone(),
        *network.get_network_type(),
    );
    Ok((
        machine,
        secret_store,
        genesis_accounts,
        data_man,
        pow,
        pos_verifier,
        txpool,
        consensus,
        sync_graph,
        network,
        common_impl,
        accounts,
        notifications,
        pubsub,
        runtime,
    ))
}

pub fn initialize_not_light_node_modules(
    conf: &mut Configuration, exit: Arc<(Mutex<bool>, Condvar)>,
    node_type: NodeType,
) -> Result<
    (
        Arc<BlockDataManager>,
        Arc<PowComputer>,
        Arc<TransactionPool>,
        Arc<ConsensusGraph>,
        Arc<SynchronizationService>,
        Arc<BlockGenerator>,
        Option<HttpServer>,
        Option<HttpServer>,
        Option<TcpServer>,
        Option<TcpServer>,
        Option<WSServer>,
        Option<WSServer>,
        Arc<PosVerifier>,
        Runtime,
    ),
    String,
>
{
    let (
        _machine,
        secret_store,
        genesis_accounts,
        data_man,
        pow,
        pos_verifier,
        txpool,
        consensus,
        sync_graph,
        network,
        common_impl,
        accounts,
        _notifications,
        pubsub,
        runtime,
    ) = initialize_common_modules(conf, exit.clone(), node_type)?;

    let light_provider = Arc::new(LightProvider::new(
        consensus.clone(),
        sync_graph.clone(),
        Arc::downgrade(&network),
        txpool.clone(),
        conf.raw_conf.throttling_conf.clone(),
        node_type,
    ));
    light_provider.register(network.clone()).unwrap();

    let sync = Arc::new(SynchronizationService::new(
        node_type,
        network.clone(),
        sync_graph.clone(),
        conf.protocol_config(),
        conf.state_sync_config(),
        SyncPhaseType::CatchUpRecoverBlockHeaderFromDB,
        light_provider,
        consensus.clone(),
    ));
    sync.register().unwrap();

    if let Some(print_memory_usage_period_s) =
        conf.raw_conf.print_memory_usage_period_s
    {
        let secret_store = secret_store.clone();
        let data_man = data_man.clone();
        let txpool = txpool.clone();
        let consensus = consensus.clone();
        let sync = sync.clone();
        thread::Builder::new().name("MallocSizeOf".into()).spawn(
            move || loop {
                let start = Instant::now();
                let mb = 1_000_000;
                let mut ops = new_malloc_size_ops();
                let secret_store_size = secret_store.size_of(&mut ops) / mb;
                // Note `db_manager` is not wrapped in Arc, so it will still be included
                // in `data_man_size`.
                let data_manager_db_cache_size = data_man.db_manager.size_of(&mut ops) / mb;
                let storage_manager_size = data_man.storage_manager.size_of(&mut ops) / mb;
                let data_man_size = data_man.size_of(&mut ops) / mb;
                let tx_pool_size = txpool.size_of(&mut ops) / mb;
                let consensus_graph_size = consensus.size_of(&mut ops) / mb;
                let sync_graph_size =
                    sync.get_synchronization_graph().size_of(&mut ops) / mb;
                let sync_service_size = sync.size_of(&mut ops) / mb;
                info!(
                    "Malloc Size(MB): secret_store={} data_manager_db_cache_size={} \
                    storage_manager_size={} data_man={} txpool={} consensus={} sync_graph={}\
                    sync_service={}, \
                    time elapsed={:?}",
                    secret_store_size,data_manager_db_cache_size,storage_manager_size,
                    data_man_size, tx_pool_size, consensus_graph_size, sync_graph_size,
                    sync_service_size, start.elapsed(),
                );
                thread::sleep(Duration::from_secs(
                    print_memory_usage_period_s,
                ));
            },
        ).expect("Memory usage thread start fails");
    }

    let (maybe_txgen, maybe_direct_txgen) = initialize_txgens(
        consensus.clone(),
        txpool.clone(),
        sync.clone(),
        secret_store.clone(),
        genesis_accounts,
        &conf,
        network.net_key_pair().unwrap(),
    );

    let maybe_author: Option<Address> =
        conf.raw_conf.mining_author.as_ref().map(|addr_str| {
            parse_config_address_string(addr_str, network.get_network_type())
                .unwrap_or_else(|err| {
                    panic!("Error parsing mining-author {}", err)
                })
        });
    let blockgen = Arc::new(BlockGenerator::new(
        sync_graph,
        txpool.clone(),
        sync.clone(),
        maybe_txgen.clone(),
        conf.pow_config(),
        pow.clone(),
        maybe_author.clone().unwrap_or_default(),
        pos_verifier.clone(),
    ));
    if conf.is_dev_mode() {
        // If `dev_block_interval_ms` is None, blocks are generated after
        // receiving RPC `cfx_sendRawTransaction`.
        if let Some(interval_ms) = conf.raw_conf.dev_block_interval_ms {
            // Automatic block generation with fixed interval.
            let bg = blockgen.clone();
            info!("Start auto block generation");
            thread::Builder::new()
                .name("auto_mining".into())
                .spawn(move || {
                    bg.auto_block_generation(interval_ms);
                })
                .expect("Mining thread spawn error");
        }
    } else if let Some(author) = maybe_author {
        if !author.is_genesis_valid_address() || author.is_builtin_address() {
            panic!("mining-author must be user address or contract address, otherwise you will not get mining rewards!!!");
        }
        if blockgen.pow_config.enable_mining() {
            let bg = blockgen.clone();
            thread::Builder::new()
                .name("mining".into())
                .spawn(move || {
                    BlockGenerator::start_mining(bg, 0);
                })
                .expect("Mining thread spawn error");
        }
    }

    let rpc_impl = Arc::new(RpcImpl::new(
        consensus.clone(),
        sync.clone(),
        blockgen.clone(),
        txpool.clone(),
        maybe_txgen.clone(),
        maybe_direct_txgen,
        conf.rpc_impl_config(),
        accounts,
    ));

    let debug_rpc_http_server = super::rpc::start_http(
        conf.local_http_config(),
        setup_debug_rpc_apis(
            common_impl.clone(),
            rpc_impl.clone(),
            pubsub.clone(),
            &conf,
        ),
    )?;

    let debug_rpc_tcp_server = super::rpc::start_tcp(
        conf.local_tcp_config(),
        setup_debug_rpc_apis(
            common_impl.clone(),
            rpc_impl.clone(),
            pubsub.clone(),
            &conf,
        ),
        RpcExtractor,
    )?;

    let rpc_tcp_server = super::rpc::start_tcp(
        conf.tcp_config(),
        setup_public_rpc_apis(
            common_impl.clone(),
            rpc_impl.clone(),
            pubsub.clone(),
            &conf,
        ),
        RpcExtractor,
    )?;

    let debug_rpc_ws_server = super::rpc::start_ws(
        conf.local_ws_config(),
        setup_public_rpc_apis(
            common_impl.clone(),
            rpc_impl.clone(),
            pubsub.clone(),
            &conf,
        ),
        RpcExtractor,
    )?;

    let rpc_ws_server = super::rpc::start_ws(
        conf.ws_config(),
        setup_public_rpc_apis(
            common_impl.clone(),
            rpc_impl.clone(),
            pubsub.clone(),
            &conf,
        ),
        RpcExtractor,
    )?;

    let rpc_http_server = super::rpc::start_http(
        conf.http_config(),
        setup_public_rpc_apis(common_impl, rpc_impl, pubsub, &conf),
    )?;

    network.start();

    Ok((
        data_man,
        pow,
        txpool,
        consensus,
        sync,
        blockgen,
        debug_rpc_http_server,
        rpc_http_server,
        debug_rpc_tcp_server,
        rpc_tcp_server,
        debug_rpc_ws_server,
        rpc_ws_server,
        pos_verifier,
        runtime,
    ))
}

pub fn initialize_txgens(
    consensus: Arc<ConsensusGraph>, txpool: Arc<TransactionPool>,
    sync: Arc<SynchronizationService>, secret_store: SharedSecretStore,
    genesis_accounts: HashMap<Address, U256>, conf: &Configuration,
    network_key_pair: KeyPair,
) -> (
    Option<Arc<TransactionGenerator>>,
    Option<Arc<Mutex<DirectTransactionGenerator>>>,
)
{
    // This tx generator directly push simple transactions and erc20
    // transactions into blocks.
    let maybe_direct_txgen_with_contract = if conf.is_test_or_dev_mode() {
        Some(Arc::new(Mutex::new(DirectTransactionGenerator::new(
            network_key_pair,
            &public_to_address(DEV_GENESIS_KEY_PAIR_2.public()),
            U256::from_dec_str("10000000000000000").unwrap(),
            U256::from_dec_str("10000000000000000").unwrap(),
        ))))
    } else {
        None
    };

    // This tx generator generates transactions from preconfigured multiple
    // genesis accounts and it pushes transactions into transaction pool.
    let maybe_multi_genesis_txgen = if let Some(txgen_conf) =
        conf.tx_gen_config()
    {
        let multi_genesis_txgen = Arc::new(TransactionGenerator::new(
            consensus.clone(),
            txpool.clone(),
            sync.clone(),
            secret_store.clone(),
        ));
        if txgen_conf.generate_tx {
            let txgen_clone = multi_genesis_txgen.clone();
            let join_handle =
                thread::Builder::new()
                    .name("txgen".into())
                    .spawn(move || {
                        TransactionGenerator::generate_transactions_with_multiple_genesis_accounts(
                            txgen_clone,
                            txgen_conf,
                            genesis_accounts,
                        );
                    })
                    .expect("should succeed");
            multi_genesis_txgen.set_join_handle(join_handle);
        }
        Some(multi_genesis_txgen)
    } else {
        None
    };

    (maybe_multi_genesis_txgen, maybe_direct_txgen_with_contract)
}

pub mod delegate_convert {
    use std::hint::unreachable_unchecked;

    use jsonrpc_core::{
        futures::{future::IntoFuture, Future},
        BoxFuture, Error as JsonRpcError, Result as JsonRpcResult,
    };

    use crate::rpc::{
        error_codes::{codes::EXCEPTION_ERROR, invalid_params},
        JsonRpcErrorKind, RpcBoxFuture, RpcError, RpcErrorKind, RpcResult,
    };

    pub trait Into<T> {
        fn into(x: Self) -> T;
    }

    impl<T> Into<JsonRpcResult<T>> for JsonRpcResult<T> {
        fn into(x: Self) -> JsonRpcResult<T> { x }
    }

    impl<T: Send + Sync + 'static> Into<BoxFuture<T>> for BoxFuture<T> {
        fn into(x: Self) -> BoxFuture<T> { x }
    }

    impl<T: Send + Sync + 'static> Into<BoxFuture<T>> for RpcBoxFuture<T> {
        fn into(x: Self) -> BoxFuture<T> {
            Box::new(x.map_err(|rpc_error| Into::into(rpc_error)))
        }
    }

    impl Into<JsonRpcError> for RpcError {
        fn into(e: Self) -> JsonRpcError {
            match e.0 {
                JsonRpcErrorKind(j) => j,
                RpcErrorKind::InvalidParam(param, details) => {
                    invalid_params(&param, details)
                }
                RpcErrorKind::Msg(_)
                | RpcErrorKind::Decoder(_)

                // TODO(thegaram): consider returning InvalidParams instead
                | RpcErrorKind::FilterError(_)

                // TODO(thegaram): make error conversion more fine-grained here
                | RpcErrorKind::LightProtocol(_)
                | RpcErrorKind::StateDb(_)
                | RpcErrorKind::Storage(_) => JsonRpcError {
                    code: jsonrpc_core::ErrorCode::ServerError(EXCEPTION_ERROR),
                    message: format!("Error processing request: {}", e),
                    data: None,
                },
                // We exhausted all possible ErrorKinds here, however
                // https://stackoverflow.com/questions/36440021/whats-purpose-of-errorkind-nonexhaustive
                RpcErrorKind::__Nonexhaustive {} => unsafe {
                    unreachable_unchecked()
                },
            }
        }
    }

    pub fn into_jsonrpc_result<T>(r: RpcResult<T>) -> JsonRpcResult<T> {
        match r {
            Ok(t) => Ok(t),
            Err(e) => Err(Into::into(e)),
        }
    }

    impl<T> Into<JsonRpcResult<T>> for RpcResult<T> {
        fn into(x: Self) -> JsonRpcResult<T> { into_jsonrpc_result(x) }
    }

    /// Sometimes an rpc method is implemented asynchronously, then the rpc
    /// trait definition must use BoxFuture for the return type.
    ///
    /// This into conversion allow non-async rpc implementation method to
    /// return RpcResult straight-forward. The delegate! macro with  #[into]
    /// attribute will automatically call this method to do the return type
    /// conversion.
    impl<T: Send + Sync + 'static> Into<BoxFuture<T>> for RpcResult<T> {
        fn into(x: Self) -> BoxFuture<T> {
            into_jsonrpc_result(x).into_future().boxed()
        }
    }

    /*
    /// It's a bad idea to convert a BoxFuture return type to a JsonRpcResult
    /// return type for rpc call. Simply imagine how the code below runs.
    impl<T: Send + Sync + 'static> Into<JsonRpcResult<T>> for BoxFuture<T> {
        fn into(x: Self) -> JsonRpcResult<T> {
            thread::Builder::new()
                .name("rpc async waiter".into())
                .spawn(move || x.wait())
                .map_err(|e| {
                    let mut rpc_err = JsonRpcError::internal_error();
                    rpc_err.message = format!("thread creation error: {}", e);

                    rpc_err
                })?
                .join()
                .map_err(|_| {
                    let mut rpc_err = JsonRpcError::internal_error();
                    rpc_err.message = format!("thread join error.");

                    rpc_err
                })?
        }
    }
    */
}<|MERGE_RESOLUTION|>--- conflicted
+++ resolved
@@ -504,12 +504,9 @@
         txpool.clone(),
         accounts.clone(),
         pos_verifier.clone(),
-<<<<<<< HEAD
-=======
         diem_handler.tx_sender.clone(),
         diem_handler.diem_db.clone(),
         diem_handler.consensus_db.clone(),
->>>>>>> 7c594feb
     ));
 
     let runtime = Runtime::with_default_thread_count();
