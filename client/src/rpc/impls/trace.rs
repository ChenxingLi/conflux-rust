// Copyright 2020 Conflux Foundation. All rights reserved.
// Conflux is free software and distributed under GNU General Public License.
// See http://www.gnu.org/licenses/

use super::super::types::LocalizedBlockTrace;
use crate::{
    common::delegate_convert::into_jsonrpc_result,
    rpc::{
        traits::{eth_space::trace::Trace as EthTrace, trace::Trace},
        types::{
            eth::{
                BlockNumber, LocalizedTrace as EthLocalizedTrace,
                Res as EthRes, TraceFilter as EthTraceFilter,
            },
            Action as RpcAction, LocalizedTrace as RpcLocalizedTrace,
            LocalizedTrace, TraceFilter as RpcTraceFilter,
        },
        RpcResult,
    },
};
use cfx_addr::Network;
use cfx_types::{Space, H256};
use cfxcore::{
    block_data_manager::DataVersionTuple,
    observer::trace_filter::TraceFilter as PrimitiveTraceFilter,
    BlockDataManager, ConsensusGraph, SharedConsensusGraph,
};
use jsonrpc_core::{Error as JsonRpcError, Result as JsonRpcResult};
use std::{convert::TryInto, sync::Arc};

pub struct TraceHandler {
    data_man: Arc<BlockDataManager>,
    consensus: SharedConsensusGraph,
    network: Network,
}

impl TraceHandler {
    pub fn new(
        data_man: Arc<BlockDataManager>, network: Network,
        consensus: SharedConsensusGraph,
    ) -> Self
    {
        TraceHandler {
            data_man,
            consensus,
            network,
        }
    }

    fn consensus_graph(&self) -> &ConsensusGraph {
        self.consensus
            .as_any()
            .downcast_ref::<ConsensusGraph>()
            .expect("downcast should succeed")
    }

    fn block_traces_impl(
        &self, block_hash: H256,
    ) -> RpcResult<Option<LocalizedBlockTrace>> {
        // Note: an alternative to `into_jsonrpc_result` is the delegate! macro.
        let transaction_hashes = match self
            .data_man
            .block_by_hash(&block_hash, true /* update_cache */)
        {
            None => return Ok(None),
            Some(block) => {
                block.transactions.iter().map(|tx| tx.hash()).collect()
            }
        };

        match self.data_man.block_traces_by_hash(&block_hash) {
            None => Ok(None),
            Some(DataVersionTuple(pivot_hash, traces)) => {
                let traces = traces.filter_space(Space::Native);
                let epoch_number = self
                    .data_man
                    .block_height_by_hash(&pivot_hash)
                    .ok_or("pivot block missing")?;
                match LocalizedBlockTrace::from(
                    traces,
                    block_hash,
                    pivot_hash,
                    epoch_number,
                    transaction_hashes,
                    self.network,
                ) {
                    Ok(t) => Ok(Some(t)),
                    Err(e) => bail!(format!(
                        "Traces not found for block {:?}: {:?}",
                        block_hash, e
                    )),
                }
            }
        }
    }

    fn filter_traces_impl(
        &self, filter: PrimitiveTraceFilter,
    ) -> RpcResult<Option<Vec<RpcLocalizedTrace>>> {
        let consensus_graph = self.consensus_graph();
        let traces: Vec<_> = consensus_graph
            .filter_traces(filter)?
            .into_iter()
            .map(|trace| {
                RpcLocalizedTrace::from(trace, self.network)
                    .expect("Local address conversion should succeed")
            })
            .collect();
        if traces.is_empty() {
            Ok(None)
        } else {
            Ok(Some(traces))
        }
    }

    fn transaction_trace_impl(
        &self, tx_hash: &H256,
    ) -> RpcResult<Option<Vec<RpcLocalizedTrace>>> {
        Ok(self
            .data_man
            .transaction_index_by_hash(tx_hash, true /* update_cache */)
            .and_then(|tx_index| {
                // FIXME(thegaram): do we support traces for phantom txs?
                if tx_index.is_phantom {
                    return None;
                }

                self.data_man
                    .transactions_traces_by_block_hash(&tx_index.block_hash)
                    .and_then(|(pivot_hash, traces)| {
                        traces
                            .into_iter()
<<<<<<< HEAD
                            .nth(tx_index.index)
                            .map(|tx_trace| {
                                tx_trace.filter_space(Space::Native).0
                            })
=======
                            .nth(tx_index.real_index)
                            .map(Into::<Vec<ExecTrace>>::into)
>>>>>>> 81db7a62
                            .map(|traces| {
                                traces
                                    .into_iter()
                                    .map(|trace| RpcLocalizedTrace {
                                        action: RpcAction::try_from(
                                            trace.action,
                                            self.network,
                                        )
                                        .expect("local address convert error"),
                                        valid: trace.valid,
                                        epoch_hash: Some(pivot_hash),
                                        epoch_number: Some(
                                            self.data_man
                                                .block_height_by_hash(
                                                    &pivot_hash,
                                                )
                                                .expect("pivot block missing")
                                                .into(),
                                        ),
                                        block_hash: Some(tx_index.block_hash),
                                        transaction_position: Some(
                                            tx_index.real_index.into(),
                                        ),
                                        transaction_hash: Some(*tx_hash),
                                    })
                                    .collect()
                            })
                    })
            }))
    }
}

impl Trace for TraceHandler {
    fn block_traces(
        &self, block_hash: H256,
    ) -> JsonRpcResult<Option<LocalizedBlockTrace>> {
        into_jsonrpc_result(self.block_traces_impl(block_hash))
    }

    fn filter_traces(
        &self, filter: RpcTraceFilter,
    ) -> JsonRpcResult<Option<Vec<LocalizedTrace>>> {
        let primitive_filter = filter.into_primitive()?;
        into_jsonrpc_result(self.filter_traces_impl(primitive_filter))
    }

    fn transaction_traces(
        &self, tx_hash: H256,
    ) -> JsonRpcResult<Option<Vec<LocalizedTrace>>> {
        into_jsonrpc_result(self.transaction_trace_impl(&tx_hash))
    }
}

pub struct EthTraceHandler {
    pub trace_handler: TraceHandler,
}

impl EthTrace for EthTraceHandler {
    fn block_traces(
        &self, block_number: BlockNumber,
    ) -> JsonRpcResult<Option<Vec<EthLocalizedTrace>>> {
        let epoch_hashes = self
            .trace_handler
            .consensus
            .get_block_hashes_by_epoch(block_number.try_into()?)
            .map_err(JsonRpcError::invalid_params)?;
        let eth_block_hash = *epoch_hashes.last().unwrap();
        let eth_block_number = self
            .trace_handler
            .consensus
            .get_data_manager()
            .block_height_by_hash(&eth_block_hash)
            .unwrap();
        let mut eth_traces = Vec::new();
        for block_hash in epoch_hashes {
            match self
                .trace_handler
                .data_man
                .block_traces_by_hash(&block_hash)
            {
                None => return Ok(None),
                Some(DataVersionTuple(pivot_hash_for_trace, traces)) => {
                    if eth_block_hash != pivot_hash_for_trace {
                        return Ok(None);
                    }
                    for tx_traces in traces.0 {
                        for paired_trace in tx_traces
                            .filter_trace_pairs(
                                &PrimitiveTraceFilter::space_filter(
                                    Space::Ethereum,
                                ),
                            )
                            .map_err(|_| JsonRpcError::internal_error())?
                        {
                            let mut eth_trace = EthLocalizedTrace {
                                action: RpcAction::try_from(
                                    paired_trace.0.action,
                                    self.trace_handler.network,
                                )
                                .map_err(|_| JsonRpcError::internal_error())?
                                .try_into()
                                .map_err(|_| JsonRpcError::internal_error())?,
                                result: EthRes::None,
                                trace_address: vec![],
                                subtraces: 0,
                                // FIXME(lpl): follow the value of tx index?
                                transaction_position: None,
                                transaction_hash: None,
                                block_number: eth_block_number,
                                block_hash: eth_block_hash,
                            };
                            eth_trace.set_result(
                                RpcAction::try_from(
                                    paired_trace.1.action,
                                    self.trace_handler.network,
                                )
                                .map_err(|_| JsonRpcError::internal_error())?,
                            )?;
                            eth_traces.push(eth_trace);
                        }
                    }
                }
            }
        }
        Ok(Some(eth_traces))
    }

    fn filter_traces(
        &self, filter: EthTraceFilter,
    ) -> JsonRpcResult<Option<Vec<EthLocalizedTrace>>> {
        // TODO(lpl): Use `TransactionExecTraces::filter_trace_pairs` to avoid
        // pairing twice.
        let primitive_filter = filter.into_primitive()?;
        let traces =
            match self.trace_handler.filter_traces_impl(primitive_filter)? {
                None => return Ok(None),
                Some(traces) => traces,
            };
        let mut eth_traces: Vec<EthLocalizedTrace> = Vec::new();
        let mut stack_index = Vec::new();
        for trace in traces {
            match &trace.action {
                RpcAction::Call(_) | RpcAction::Create(_) => {
                    stack_index.push(eth_traces.len());
                    eth_traces.push(trace.try_into().map_err(|e| {
                        error!("eth trace conversion error: {:?}", e);
                        JsonRpcError::internal_error()
                    })?);
                }
                RpcAction::CallResult(_) | RpcAction::CreateResult(_) => {
                    let index = stack_index
                        .pop()
                        .ok_or(JsonRpcError::internal_error())?;
                    eth_traces[index].set_result(trace.action)?;
                }
                RpcAction::InternalTransferAction(_) => {}
            }
        }
        if !stack_index.is_empty() {
            error!("eth::filter_traces: actions left unmatched");
            bail!(JsonRpcError::internal_error());
        }
        Ok(Some(eth_traces))
    }

    fn transaction_traces(
        &self, tx_hash: H256,
    ) -> JsonRpcResult<Option<Vec<EthLocalizedTrace>>> {
        Ok(self
            .trace_handler
            .data_man
            .transaction_index_by_hash(&tx_hash, true /* update_cache */)
            .and_then(|tx_index| {
                // FIXME(thegaram): do we support traces for phantom txs?
                if tx_index.is_phantom {
                    return None;
                }

                self.trace_handler
                    .data_man
                    .transactions_traces_by_block_hash(&tx_index.block_hash)
                    .and_then(|(pivot_hash, traces)| {
                        let pivot_epoch_number = self
                            .trace_handler
                            .data_man
                            .block_height_by_hash(&pivot_hash)
                            .unwrap();
                        traces
                            .into_iter()
                            .nth(tx_index.index)
                            .and_then(|tx_trace| {
                                tx_trace
                                    .filter_trace_pairs(
                                        &PrimitiveTraceFilter::space_filter(
                                            Space::Ethereum,
                                        ),
                                    )
                                    .ok()
                            })
                            .map(|traces| {
                                traces
                                    .into_iter()
                                    .map(|paired_trace| {
                                        let mut eth_trace = EthLocalizedTrace {
                                            action: RpcAction::try_from(
                                                paired_trace.0.action,
                                                self.trace_handler.network,
                                            )
                                            .unwrap()
                                            .try_into()
                                            .unwrap(),
                                            result: EthRes::None,
                                            trace_address: vec![],
                                            subtraces: 0,
                                            // FIXME(lpl): follow the value of
                                            // tx index?
                                            transaction_position: None,
                                            transaction_hash: None,
                                            block_number: pivot_epoch_number,
                                            block_hash: pivot_hash,
                                        };
                                        eth_trace
                                            .set_result(
                                                RpcAction::try_from(
                                                    paired_trace.1.action,
                                                    self.trace_handler.network,
                                                )
                                                .unwrap(),
                                            )
                                            .unwrap();
                                        eth_trace
                                    })
                                    .collect()
                            })
                    })
            }))
    }
}<|MERGE_RESOLUTION|>--- conflicted
+++ resolved
@@ -130,15 +130,10 @@
                     .and_then(|(pivot_hash, traces)| {
                         traces
                             .into_iter()
-<<<<<<< HEAD
-                            .nth(tx_index.index)
+                            .nth(tx_index.real_index)
                             .map(|tx_trace| {
                                 tx_trace.filter_space(Space::Native).0
                             })
-=======
-                            .nth(tx_index.real_index)
-                            .map(Into::<Vec<ExecTrace>>::into)
->>>>>>> 81db7a62
                             .map(|traces| {
                                 traces
                                     .into_iter()
