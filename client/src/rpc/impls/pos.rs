// Copyright 2020 Conflux Foundation. All rights reserved.
// Conflux is free software and distributed under GNU General Public License.
// See http://www.gnu.org/licenses/

use crate::rpc::traits::pos::Pos;
use jsonrpc_core::Result as JsonRpcResult;
use crate::rpc::types::pos::{Status, Account};
// use crate::common::delegate_convert::into_jsonrpc_result;
use diemdb::DiemDB;
use std::sync::Arc;
use storage_interface::DbReader;
use cfxcore::consensus::pos_handler::PosVerifier;
<<<<<<< HEAD
use cfx_types::{U64};
=======
use cfx_types::{H256, U64};
use diem_types::account_address::AccountAddress;
>>>>>>> d1e06ef8

pub struct PosHandler {
    diem_db: Arc<DiemDB>,
    pos_handler: Arc<PosVerifier>,
}

impl PosHandler {
    pub fn new(diem_db: Arc<DiemDB>, pos_verifier: Arc<PosVerifier>) -> Self {
        PosHandler {
            diem_db,
            pos_handler: pos_verifier,
        }
    }

    fn status_impl(&self) -> Status {
        let state = self.diem_db.get_latest_pos_state();
        let decision = state.pivot_decision();
        let epoch_state = state.epoch_state();
        let block_number = state.current_view();
<<<<<<< HEAD
        Status{
            chain_id: U64::from(1),  // TODO find the chain_id
            epoch: U64::from(epoch_state.epoch),
            block_number: U64::from(block_number),
=======
        Status {
            chain_id: 1,  // TODO find the chain_id
            epoch: epoch_state.epoch,
            block_number,
>>>>>>> d1e06ef8
            catch_up_mode: state.catch_up_mode(),
            pivot_decision: decision.clone(),
        }
    }

    fn account_impl(&self, address: H256, view: U64) -> Option<Account> {
        let state = self.diem_db.get_latest_pos_state();
        let account_address = AccountAddress::from_hex(address);

        if let Ok(a) = account_address {
            let maybe_node_data = state.account_node_data(a);

            if let Some(node_data) = maybe_node_data {
                return Some(Account {
                    address,
                    status: node_data.status(),
                    status_start_view: U64::from(node_data.status_start_view()),
                    voting_power: U64::from(node_data.voting_power()),
                });
            };
        }
        None
    }
}

impl Pos for PosHandler {
    fn pos_status(&self) -> JsonRpcResult<Status> {
        let status = self.status_impl();
        Ok(status)
        // into_jsonrpc_result(Ok(status))
    }

    fn pos_account(&self, address: H256, view: U64) -> JsonRpcResult<Option<Account>> {
        Ok(self.account_impl(address, view))
    }
}<|MERGE_RESOLUTION|>--- conflicted
+++ resolved
@@ -10,12 +10,8 @@
 use std::sync::Arc;
 use storage_interface::DbReader;
 use cfxcore::consensus::pos_handler::PosVerifier;
-<<<<<<< HEAD
-use cfx_types::{U64};
-=======
 use cfx_types::{H256, U64};
 use diem_types::account_address::AccountAddress;
->>>>>>> d1e06ef8
 
 pub struct PosHandler {
     diem_db: Arc<DiemDB>,
@@ -35,17 +31,10 @@
         let decision = state.pivot_decision();
         let epoch_state = state.epoch_state();
         let block_number = state.current_view();
-<<<<<<< HEAD
         Status{
             chain_id: U64::from(1),  // TODO find the chain_id
             epoch: U64::from(epoch_state.epoch),
             block_number: U64::from(block_number),
-=======
-        Status {
-            chain_id: 1,  // TODO find the chain_id
-            epoch: epoch_state.epoch,
-            block_number,
->>>>>>> d1e06ef8
             catch_up_mode: state.catch_up_mode(),
             pivot_decision: decision.clone(),
         }
