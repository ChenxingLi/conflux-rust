// Copyright 2019 Conflux Foundation. All rights reserved.
// Conflux is free software and distributed under GNU General Public License.
// See http://www.gnu.org/licenses/

use crate::rpc::types::address::NODE_NETWORK;
use cfx_types::{H160, H256, H520, U128, U256, U64};
use cfxcore::{
    block_data_manager::BlockDataManager,
    consensus_parameters::ONE_GDRIP_IN_DRIP,
    light_protocol::{
        self, query_service::TxInfo, Error as LightError, ErrorKind,
    },
    rpc_errors::{account_result_to_rpc_result, invalid_params_check},
    ConsensusGraph, LightQueryService, PeerInfo, SharedConsensusGraph,
};
use cfxcore_accounts::AccountProvider;
use delegate::delegate;
use futures::future::{self, FutureExt, TryFutureExt};
use futures01;
use jsonrpc_core::{BoxFuture, Error as RpcError, Result as JsonRpcResult};
use network::{
    node_table::{Node, NodeId},
    throttling, SessionDetails, UpdateNodeOperation,
};
use primitives::{
    Account, DepositInfo, StorageRoot, TransactionWithSignature, VoteStakeInfo,
};
use rlp::Encodable;
use std::{collections::BTreeMap, net::SocketAddr, sync::Arc};
// To convert from RpcResult to BoxFuture by delegate! macro automatically.
use crate::{
    common::delegate_convert,
    rpc::{
        error_codes,
        impls::{
            common::{self, RpcImpl as CommonImpl},
            RpcImplConfiguration,
        },
        traits::{cfx::Cfx, debug::LocalRpc, test::TestRpc},
        types::{
            Account as RpcAccount, Address as Base32Address, BlameInfo,
            Block as RpcBlock, BlockHashOrEpochNumber, Bytes, CallRequest,
            CheckBalanceAgainstTransactionResponse, ConsensusGraphStates,
            EpochNumber, EstimateGasAndCollateralResponse, Filter as RpcFilter,
            Log as RpcLog, Receipt as RpcReceipt, RewardInfo as RpcRewardInfo,
            SendTxRequest, SponsorInfo, Status as RpcStatus, SyncGraphStates,
            TokenSupplyInfo, Transaction as RpcTransaction, TxPoolPendingInfo,
            TxWithPoolInfo,
        },
        RpcBoxFuture, RpcResult,
    },
};
<<<<<<< HEAD
use std::convert::TryInto;
=======
use cfxcore::rpc_errors::ErrorKind::LightProtocol;
>>>>>>> 57d49704

// macro for reducing boilerplate for unsupported methods
#[macro_use]
macro_rules! not_supported {
    () => {};
    ( fn $fn:ident ( &self $(, $name:ident : $type:ty)* ) $( -> BoxFuture<$ret:ty> )? ; $($tail:tt)* ) => {
        #[allow(unused_variables)]
        fn $fn ( &self $(, $name : $type)* ) $( -> BoxFuture<$ret> )? {
            use jsonrpc_core::futures::future::{Future, IntoFuture};
            Err(error_codes::unimplemented(Some("Tracking issue: https://github.com/Conflux-Chain/conflux-rust/issues/1461".to_string())))
                .into_future()
                .boxed()
        }

        not_supported!($($tail)*);
    };
    ( fn $fn:ident ( &self $(, $name:ident : $type:ty)* ) $( -> $ret:ty )? ; $($tail:tt)* ) => {
        #[allow(unused_variables)]
        fn $fn ( &self $(, $name : $type)* ) $( -> $ret )? {
            Err(error_codes::unimplemented(Some("Tracking issue: https://github.com/Conflux-Chain/conflux-rust/issues/1461".to_string())))
        }

        not_supported!($($tail)*);
    };
}

pub struct RpcImpl {
    // account provider used for signing transactions
    accounts: Arc<AccountProvider>,

    // configuration parameters
    config: RpcImplConfiguration,

    // consensus graph
    consensus: SharedConsensusGraph,

    // block data manager
    data_man: Arc<BlockDataManager>,

    // helper API for retrieving verified information from peers
    light: Arc<LightQueryService>,
}

impl RpcImpl {
    pub fn new(
        config: RpcImplConfiguration, light: Arc<LightQueryService>,
        accounts: Arc<AccountProvider>, consensus: SharedConsensusGraph,
        data_man: Arc<BlockDataManager>,
    ) -> Self
    {
        RpcImpl {
            accounts,
            config,
            consensus,
            data_man,
            light,
        }
    }

    fn account(
        &self, address: Base32Address, num: Option<EpochNumber>,
    ) -> RpcBoxFuture<RpcAccount> {
        let epoch = num.unwrap_or(EpochNumber::LatestState).into();
        info!(
            "RPC Request: cfx_getAccount address={:?} epoch={:?}",
            address, epoch
        );

        // clone `self.light` to avoid lifetime issues due to capturing `self`
        let light = self.light.clone();

        let fut = async move {
            let network = address.network;
            let address: H160 = address.try_into()?;

            let account = invalid_params_check(
                "address",
                light.get_account(epoch, address).await,
            )?;

            let account = account.unwrap_or(account_result_to_rpc_result(
                "address",
                Account::new_empty_with_balance(
                    &address,
                    &U256::zero(), /* balance */
                    &U256::zero(), /* nonce */
                ),
            )?);

            Ok(RpcAccount::try_from(account, network)?)
        };

        Box::new(fut.boxed().compat())
    }

    fn balance(
        &self, address: Base32Address, num: Option<EpochNumber>,
    ) -> RpcBoxFuture<U256> {
        info!(
            "RPC Request: cfx_getBalance address={:?} epoch={:?}",
            address, num
        );

        let epoch = num.unwrap_or(EpochNumber::LatestState).into();

        // clone `self.light` to avoid lifetime issues due to capturing `self`
        let light = self.light.clone();

        let fut = async move {
            let address: H160 = address.try_into()?;

            let account = invalid_params_check(
                "address",
                light.get_account(epoch, address).await,
            )?;

            Ok(account
                .map(|account| account.balance.into())
                .unwrap_or_default())
        };

        Box::new(fut.boxed().compat())
    }

    fn admin(
        &self, address: Base32Address, num: Option<EpochNumber>,
    ) -> RpcBoxFuture<Option<Base32Address>> {
        let epoch = num.unwrap_or(EpochNumber::LatestState).into();
        let network = address.network;

        info!(
            "RPC Request: cfx_getAdmin address={:?} epoch={:?}",
            address, epoch
        );

        // clone `self.light` to avoid lifetime issues due to capturing `self`
        let light = self.light.clone();

        let fut = async move {
            let address: H160 = address.try_into()?;

            let account = invalid_params_check(
                "address",
                light.get_account(epoch, address).await,
            )?;

            match account {
                None => Ok(None),
                Some(acc) => {
                    Ok(Some(Base32Address::try_from_h160(acc.admin, network)?))
                }
            }
        };

        Box::new(fut.boxed().compat())
    }

    fn sponsor_info(
        &self, address: Base32Address, num: Option<EpochNumber>,
    ) -> RpcBoxFuture<SponsorInfo> {
        let epoch = num.unwrap_or(EpochNumber::LatestState).into();

        info!(
            "RPC Request: cfx_getSponsorInfo address={:?} epoch={:?}",
            address, epoch
        );

        // clone `self.light` to avoid lifetime issues due to capturing `self`
        let light = self.light.clone();

        let fut = async move {
            let network = address.network;
            let address: H160 = address.try_into()?;

            let account = invalid_params_check(
                "address",
                light.get_account(epoch, address).await,
            )?;

            match account {
                None => Ok(SponsorInfo::default(network)),
                Some(acc) => {
                    Ok(SponsorInfo::try_from(acc.sponsor_info, network)?)
                }
            }
        };

        Box::new(fut.boxed().compat())
    }

    fn staking_balance(
        &self, address: Base32Address, num: Option<EpochNumber>,
    ) -> RpcBoxFuture<U256> {
        let epoch = num.unwrap_or(EpochNumber::LatestState).into();

        info!(
            "RPC Request: cfx_getStakingBalance address={:?} epoch={:?}",
            address, epoch
        );

        // clone `self.light` to avoid lifetime issues due to capturing `self`
        let light = self.light.clone();

        let fut = async move {
            let address: H160 = address.try_into()?;

            let account = invalid_params_check(
                "address",
                light.get_account(epoch, address).await,
            )?;

            Ok(account
                .map(|account| account.staking_balance.into())
                .unwrap_or_default())
        };

        Box::new(fut.boxed().compat())
    }

    fn deposit_list(
        &self, address: Base32Address, num: Option<EpochNumber>,
    ) -> RpcBoxFuture<Vec<DepositInfo>> {
        let epoch = num.unwrap_or(EpochNumber::LatestState).into();

        info!(
            "RPC Request: cfx_getDepositList address={:?} epoch_num={:?}",
            address, epoch
        );

        // clone `self.light` to avoid lifetime issues due to capturing `self`
        let light = self.light.clone();

        let fut = async move {
            let address: H160 = address.try_into()?;

            let maybe_list = invalid_params_check(
                "address",
                light.get_deposit_list(epoch, address).await,
            )?;

            match maybe_list {
                None => Ok(vec![]),
                Some(deposit_list) => Ok(deposit_list.0),
            }
        };

        Box::new(fut.boxed().compat())
    }

    fn vote_list(
        &self, address: Base32Address, num: Option<EpochNumber>,
    ) -> RpcBoxFuture<Vec<VoteStakeInfo>> {
        let epoch = num.unwrap_or(EpochNumber::LatestState).into();

        info!(
            "RPC Request: cfx_getVoteList address={:?} epoch_num={:?}",
            address, epoch
        );

        // clone `self.light` to avoid lifetime issues due to capturing `self`
        let light = self.light.clone();

        let fut = async move {
            let address: H160 = address.try_into()?;

            let maybe_list = invalid_params_check(
                "address",
                light.get_vote_list(epoch, address).await,
            )?;

            match maybe_list {
                None => Ok(vec![]),
                Some(vote_list) => Ok(vote_list.0),
            }
        };

        Box::new(fut.boxed().compat())
    }

    fn collateral_for_storage(
        &self, address: Base32Address, num: Option<EpochNumber>,
    ) -> RpcBoxFuture<U256> {
        let epoch = num.unwrap_or(EpochNumber::LatestState).into();

        info!(
            "RPC Request: cfx_getCollateralForStorage address={:?} epoch={:?}",
            address, epoch
        );

        // clone `self.light` to avoid lifetime issues due to capturing `self`
        let light = self.light.clone();

        let fut = async move {
            let address: H160 = address.try_into()?;

            let account = invalid_params_check(
                "address",
                light.get_account(epoch, address).await,
            )?;

            Ok(account
                .map(|account| account.collateral_for_storage.into())
                .unwrap_or_default())
        };

        Box::new(fut.boxed().compat())
    }

    fn code(
        &self, address: Base32Address, epoch_num: Option<EpochNumber>,
    ) -> RpcBoxFuture<Bytes> {
        let epoch = epoch_num.unwrap_or(EpochNumber::LatestState).into();

        info!(
            "RPC Request: cfx_getCode address={:?} epoch={:?}",
            address, epoch
        );

        // clone `self.light` to avoid lifetime issues due to capturing `self`
        let light = self.light.clone();

        let fut = async move {
            let address: H160 = address.try_into()?;

            // FIMXE:
            //  We should get rid of the invalid_params_check when the
            //  error conversion is done within the light service methods.
            //  Same for all other usages here in this file.
            Ok(Bytes::new(
                invalid_params_check(
                    "address",
                    light.get_code(epoch, address).await,
                )?
                .unwrap_or_default(),
            ))
        };

        Box::new(fut.boxed().compat())
    }

    fn get_logs(&self, filter: RpcFilter) -> BoxFuture<Vec<RpcLog>> {
        info!("RPC Request: cfx_getLogs filter={:?}", filter);

        let mut filter = match filter.into_primitive() {
            Ok(filter) => filter,
            Err(e) => return Box::new(futures01::future::err(e)),
        };

        // If max_limit is set, the value in `filter` will be modified to
        // satisfy this limitation to avoid loading too many blocks
        // TODO Should the response indicate that the filter is modified?
        if let Some(max_limit) = self.config.get_logs_filter_max_limit {
            if filter.limit.is_none() || filter.limit.unwrap() > max_limit {
                filter.limit = Some(max_limit);
            }
        }

        // clone `self.light` to avoid lifetime issues due to capturing `self`
        let light = self.light.clone();

        let fut = async move {
            let logs = light
                .get_logs(filter)
                .await
                .map_err(|e| e.to_string()) // TODO(thegaram): return meaningful error
                .map_err(RpcError::invalid_params)?;

            Ok(logs.into_iter().map(RpcLog::from).collect())
        };

        Box::new(fut.boxed().compat())
    }

    fn send_tx_helper(
        light: Arc<LightQueryService>, raw: Bytes,
    ) -> RpcResult<H256> {
        let raw: Vec<u8> = raw.into_vec();

        // decode tx so that we have its hash
        // this way we also avoid spamming peers with invalid txs
        let tx: TransactionWithSignature = rlp::decode(&raw.clone())
            .map_err(|e| format!("Failed to decode tx: {:?}", e))
            .map_err(RpcError::invalid_params)?;

        debug!("Deserialized tx: {:?}", tx);

        // TODO(thegaram): consider adding a light node specific tx pool;
        // light nodes would track those txs and maintain their statuses
        // for future queries

        match /* success = */ light.send_raw_tx(raw) {
            true => Ok(tx.hash().into()),
            false => bail!(LightProtocol(light_protocol::ErrorKind::InternalError("Unable to relay tx".into()).into())),
        }
    }

    fn send_raw_transaction(&self, raw: Bytes) -> RpcResult<H256> {
        info!("RPC Request: cfx_sendRawTransaction bytes={:?}", raw);
        Self::send_tx_helper(self.light.clone(), raw)
    }

    fn send_transaction(
        &self, mut tx: SendTxRequest, password: Option<String>,
    ) -> RpcBoxFuture<H256> {
        info!("RPC Request: cfx_sendTransaction tx={:?}", tx);

        // clone `self.light` to avoid lifetime issues due to capturing `self`
        let light = self.light.clone();
        let accounts = self.accounts.clone();

        let fut = async move {
            tx.check_rpc_address_network("tx", *NODE_NETWORK.read())?;

            if tx.nonce.is_none() {
                // TODO(thegaram): consider adding a light node specific tx pool
                // to track the nonce

                let address = tx.from.clone().into();
                let epoch = EpochNumber::LatestState.into_primitive();

                let nonce = light
                    .get_account(epoch, address)
                    .await?
                    .map(|a| a.nonce)
                    .unwrap_or(U256::zero());

                tx.nonce.replace(nonce.into());
                debug!("after loading nonce in latest state, tx = {:?}", tx);
            }

            let epoch_height = light.get_latest_verifiable_epoch_number().map_err(|_| {
               format!("the light client cannot retrieve/verify the latest mined pivot block.")
            })?;
            let chain_id = light.get_latest_verifiable_chain_id().map_err(|_| {
                format!("the light client cannot retrieve/verify the latest chain_id.")
            })?;
            let tx =
                tx.sign_with(epoch_height, chain_id, password, accounts)?;

            Self::send_tx_helper(light, Bytes::new(tx.rlp_bytes()))
        };

        Box::new(fut.boxed().compat())
    }

    fn storage_root(
        &self, address: Base32Address, epoch_num: Option<EpochNumber>,
    ) -> RpcBoxFuture<Option<StorageRoot>> {
        let epoch_num = epoch_num.unwrap_or(EpochNumber::LatestState);

        info!(
            "RPC Request: cfx_getStorageRoot address={:?} epoch={:?})",
            address, epoch_num
        );

        // clone `self.light` to avoid lifetime issues due to capturing `self`
        let light = self.light.clone();

        let fut = async move {
            let address: H160 = address.try_into()?;

            let root = invalid_params_check(
                "address",
                light.get_storage_root(epoch_num.into(), address).await,
            )?;

            Ok(Some(root))
        };

        Box::new(fut.boxed().compat())
    }

    fn storage_at(
        &self, address: Base32Address, position: H256,
        epoch_num: Option<EpochNumber>,
    ) -> RpcBoxFuture<Option<H256>>
    {
        let position: H256 = position.into();
        let epoch_num = epoch_num.unwrap_or(EpochNumber::LatestState);

        info!(
            "RPC Request: cfx_getStorageAt address={:?} position={:?} epoch={:?})",
            address, position, epoch_num
        );

        // clone `self.light` to avoid lifetime issues due to capturing `self`
        let light = self.light.clone();

        let fut = async move {
            let address: H160 = address.try_into()?;

            let maybe_entry = light
                .get_storage(epoch_num.into(), address, position)
                .await
                .map_err(|e| e.to_string()) // TODO(thegaram): return meaningful error
                .map_err(RpcError::invalid_params)?;

            Ok(maybe_entry.map(Into::into))
        };

        Box::new(fut.boxed().compat())
    }

    fn transaction_by_hash(
        &self, hash: H256,
    ) -> BoxFuture<Option<RpcTransaction>> {
        info!("RPC Request: cfx_getTransactionByHash hash={:?}", hash);

        // TODO(thegaram): try to retrieve from local tx pool or cache first

        // clone `self.light` to avoid lifetime issues due to capturing `self`
        let light = self.light.clone();

        let fut = async move {
            let tx = light
                .get_tx(hash.into())
                .await
                .map_err(|e| e.to_string()) // TODO(thegaram): return meaningful error
                .map_err(RpcError::invalid_params)?;

            Ok(Some(RpcTransaction::from_signed(&tx, None)))
        };

        Box::new(fut.boxed().compat())
    }

    fn transaction_receipt(
        &self, tx_hash: H256,
    ) -> BoxFuture<Option<RpcReceipt>> {
        let hash: H256 = tx_hash.into();
        info!("RPC Request: cfx_getTransactionReceipt hash={:?}", hash);

        // clone `self.light` to avoid lifetime issues due to capturing `self`
        let light = self.light.clone();

        let fut = async move {
            // TODO:
            //  return an RpcReceipt directly after splitting cfxcore into
            //  smaller crates. It's impossible now because of circular
            //  dependency.

            // return `null` on timeout
            let tx_info = match light.get_tx_info(hash).await {
                Ok(t) => t,
                Err(LightError(ErrorKind::Timeout(_), _)) => return Ok(None),
                Err(LightError(e, _)) => {
                    return Err(RpcError::invalid_params(e.to_string()))
                }
            };

            let TxInfo {
                tx,
                maybe_block_number,
                receipt,
                tx_index,
                maybe_epoch,
                maybe_state_root,
                prior_gas_used,
            } = tx_info;

            if maybe_block_number.is_none() {
                return Ok(None);
            }

            let receipt = RpcReceipt::new(
                tx,
                receipt,
                tx_index,
                prior_gas_used,
                maybe_epoch,
                maybe_block_number.unwrap(),
                maybe_state_root,
                // Can not offer error_message from light node.
                None,
            );

            Ok(Some(receipt))
        };

        Box::new(fut.boxed().compat())
    }

    pub fn epoch_number(&self, epoch: Option<EpochNumber>) -> RpcResult<U256> {
        let epoch = epoch.unwrap_or(EpochNumber::LatestMined);
        info!("RPC Request: cfx_epochNumber epoch={:?}", epoch);

        invalid_params_check(
            "epoch",
            self.light
                .get_height_from_epoch_number(epoch.into())
                .map(|height| height.into()),
        )
    }

    pub fn next_nonce(
        &self, address: Base32Address, num: Option<BlockHashOrEpochNumber>,
    ) -> RpcBoxFuture<U256> {
        info!(
            "RPC Request: cfx_getNextNonce address={:?} num={:?}",
            address, num
        );

        // clone to avoid lifetime issues due to capturing `self`
        let consensus_graph = self.consensus.clone();
        let light = self.light.clone();

        let fut = async move {
            let address: H160 = address.try_into()?;

            let epoch = match num {
                None => EpochNumber::LatestState,
                Some(BlockHashOrEpochNumber::EpochNumber(e)) => e,
                Some(BlockHashOrEpochNumber::BlockHash(h)) => consensus_graph
                    .get_block_epoch_number(&h)
                    .map(Into::into)
                    .map(EpochNumber::Num)
                    .ok_or(RpcError::invalid_params(
                        "Cannot find epoch corresponding to block hash",
                    ))?,
            }
            .into();

            let account = invalid_params_check(
                "address",
                light.get_account(epoch, address).await,
            )?;

            Ok(account
                .map(|account| account.nonce.into())
                .unwrap_or_default())
        };

        Box::new(fut.boxed().compat())
    }

    pub fn block_by_hash(
        &self, hash: H256, include_txs: bool,
    ) -> RpcBoxFuture<Option<RpcBlock>> {
        let hash = hash.into();

        info!(
            "RPC Request: cfx_getBlockByHash hash={:?} include_txs={:?}",
            hash, include_txs
        );

        // clone to avoid lifetime issues due to capturing `self`
        let consensus_graph = self.consensus.clone();
        let data_man = self.data_man.clone();
        let light = self.light.clone();

        let fut = async move {
            let block = match light.retrieve_block(hash).await? {
                None => return Ok(None),
                Some(b) => b,
            };

            let inner = consensus_graph
                .as_any()
                .downcast_ref::<ConsensusGraph>()
                .expect("downcast should succeed")
                .inner
                .read();

            Ok(Some(RpcBlock::new(&block, &*inner, &data_man, include_txs)))
        };

        Box::new(fut.boxed().compat())
    }

    pub fn block_by_hash_with_pivot_assumption(
        &self, block_hash: H256, pivot_hash: H256, epoch_number: U64,
    ) -> RpcBoxFuture<RpcBlock> {
        let block_hash = block_hash.into();
        let pivot_hash = pivot_hash.into();
        let epoch_number = epoch_number.as_u64();

        info!(
            "RPC Request: cfx_getBlockByHashWithPivotAssumption block_hash={:?} pivot_hash={:?} epoch_number={:?}",
            block_hash, pivot_hash, epoch_number
        );

        // clone to avoid lifetime issues due to capturing `self`
        let consensus_graph = self.consensus.clone();
        let data_man = self.data_man.clone();
        let light = self.light.clone();

        let fut = async move {
            // check pivot assumption
            // make sure not to hold the lock through await's
            consensus_graph
                .as_any()
                .downcast_ref::<ConsensusGraph>()
                .expect("downcast should succeed")
                .inner
                .read()
                .check_block_pivot_assumption(&pivot_hash, epoch_number)
                .map_err(RpcError::invalid_params)?;

            // retrieve block body
            let block = light
                .retrieve_block(block_hash)
                .await?
                .ok_or_else(|| RpcError::invalid_params("Block not found"))?;

            let inner = consensus_graph
                .as_any()
                .downcast_ref::<ConsensusGraph>()
                .expect("downcast should succeed")
                .inner
                .read();

            Ok(RpcBlock::new(&block, &*inner, &data_man, true))
        };

        Box::new(fut.boxed().compat())
    }

    pub fn block_by_epoch_number(
        &self, epoch: EpochNumber, include_txs: bool,
    ) -> RpcBoxFuture<Option<RpcBlock>> {
        info!(
            "RPC Request: cfx_getBlockByEpochNumber epoch={:?} include_txs={:?}",
            epoch, include_txs
        );

        // clone to avoid lifetime issues due to capturing `self`
        let consensus_graph = self.consensus.clone();
        let data_man = self.data_man.clone();
        let light = self.light.clone();

        let fut = async move {
            let epoch: u64 = light
                .get_height_from_epoch_number(epoch.into())
                .map_err(|e| e.to_string())
                .map_err(RpcError::invalid_params)?;

            // make sure not to hold the lock through await's
            let hash = consensus_graph
                .as_any()
                .downcast_ref::<ConsensusGraph>()
                .expect("downcast should succeed")
                .inner
                .read()
                .get_pivot_hash_from_epoch_number(epoch)
                .map_err(RpcError::invalid_params)?;

            // retrieve block body
            let block = match light.retrieve_block(hash).await? {
                None => return Ok(None),
                Some(b) => b,
            };

            let inner = consensus_graph
                .as_any()
                .downcast_ref::<ConsensusGraph>()
                .expect("downcast should succeed")
                .inner
                .read();

            Ok(Some(RpcBlock::new(&block, &*inner, &data_man, include_txs)))
        };

        Box::new(fut.boxed().compat())
    }

    pub fn blocks_by_epoch(&self, epoch: EpochNumber) -> RpcResult<Vec<H256>> {
        info!("RPC Request: cfx_getBlocksByEpoch epoch_number={:?}", epoch);

        let height = self
            .light
            .get_height_from_epoch_number(epoch.into())
            .map_err(|e| e.to_string())
            .map_err(RpcError::invalid_params)?;

        let hashes = self
            .consensus
            .as_any()
            .downcast_ref::<ConsensusGraph>()
            .expect("downcast should succeed")
            .inner
            .read()
            .block_hashes_by_epoch(height)
            .map_err(|e| e.to_string())
            .map_err(RpcError::invalid_params)?;

        Ok(hashes)
    }

    pub fn gas_price(&self) -> RpcBoxFuture<U256> {
        info!("RPC Request: cfx_gasPrice");

        let light = self.light.clone();

        let fut = async move {
            Ok(light
                .gas_price()
                .await
                .map_err(|e| e.to_string())
                .map_err(RpcError::invalid_params)?
                .unwrap_or(ONE_GDRIP_IN_DRIP.into()))
        };

        Box::new(fut.boxed().compat())
    }

    pub fn interest_rate(
        &self, epoch: Option<EpochNumber>,
    ) -> RpcBoxFuture<U256> {
        let epoch = epoch.unwrap_or(EpochNumber::LatestState).into();
        info!("RPC Request: cfx_getInterestRate epoch={:?}", epoch);

        // clone to avoid lifetime issues due to capturing `self`
        let light = self.light.clone();

        let fut = async move {
            Ok(light
                .get_interest_rate(epoch)
                .await
                .map_err(|e| e.to_string())
                .map_err(RpcError::invalid_params)?)
        };

        Box::new(fut.boxed().compat())
    }

    pub fn accumulate_interest_rate(
        &self, epoch: Option<EpochNumber>,
    ) -> RpcBoxFuture<U256> {
        let epoch = epoch.unwrap_or(EpochNumber::LatestState).into();

        info!(
            "RPC Request: cfx_getAccumulateInterestRate epoch={:?}",
            epoch
        );

        // clone to avoid lifetime issues due to capturing `self`
        let light = self.light.clone();

        let fut = async move {
            Ok(light
                .get_accumulate_interest_rate(epoch)
                .await
                .map_err(|e| e.to_string())
                .map_err(RpcError::invalid_params)?)
        };

        Box::new(fut.boxed().compat())
    }

    fn check_balance_against_transaction(
        &self, account_addr: Base32Address, contract_addr: Base32Address,
        gas_limit: U256, gas_price: U256, storage_limit: U256,
        epoch: Option<EpochNumber>,
    ) -> RpcBoxFuture<CheckBalanceAgainstTransactionResponse>
    {
        let epoch: primitives::EpochNumber =
            epoch.unwrap_or(EpochNumber::LatestState).into();

        info!(
            "RPC Request: cfx_checkBalanceAgainstTransaction account_addr={:?} contract_addr={:?} gas_limit={:?} gas_price={:?} storage_limit={:?} epoch={:?}",
            account_addr, contract_addr, gas_limit, gas_price, storage_limit, epoch
        );

        // clone to avoid lifetime issues due to capturing `self`
        let light = self.light.clone();

        let fut = async move {
            let account_addr: H160 = account_addr.try_into()?;
            let contract_addr: H160 = contract_addr.try_into()?;

            if storage_limit > U256::from(std::u64::MAX) {
                bail!(RpcError::invalid_params(format!("storage_limit has to be within the range of u64 but {} supplied!", storage_limit)));
            }

            // retrieve accounts and sponsor info in parallel
            let (user_account, contract_account, is_sponsored) =
                future::try_join3(
                    light.get_account(epoch.clone(), account_addr),
                    light.get_account(epoch.clone(), contract_addr),
                    light.is_user_sponsored(epoch, contract_addr, account_addr),
                )
                .await?;

            Ok(common::check_balance_against_transaction(
                user_account,
                contract_account,
                is_sponsored,
                gas_limit,
                gas_price,
                storage_limit,
            ))
        };

        Box::new(fut.boxed().compat())
    }
}

pub struct CfxHandler {
    common: Arc<CommonImpl>,
    rpc_impl: Arc<RpcImpl>,
}

impl CfxHandler {
    pub fn new(common: Arc<CommonImpl>, rpc_impl: Arc<RpcImpl>) -> Self {
        CfxHandler { common, rpc_impl }
    }
}

impl Cfx for CfxHandler {
    delegate! {
        to self.common {
            fn best_block_hash(&self) -> JsonRpcResult<H256>;
            fn confirmation_risk_by_hash(&self, block_hash: H256) -> JsonRpcResult<Option<U256>>;
            fn get_client_version(&self) -> JsonRpcResult<String>;
            fn get_status(&self) -> JsonRpcResult<RpcStatus>;
            fn skipped_blocks_by_epoch(&self, num: EpochNumber) -> JsonRpcResult<Vec<H256>>;
        }

        to self.rpc_impl {
            fn account(&self, address: Base32Address, num: Option<EpochNumber>) -> BoxFuture<RpcAccount>;
            fn accumulate_interest_rate(&self, num: Option<EpochNumber>) -> BoxFuture<U256>;
            fn admin(&self, address: Base32Address, num: Option<EpochNumber>) -> BoxFuture<Option<Base32Address>>;
            fn balance(&self, address: Base32Address, num: Option<EpochNumber>) -> BoxFuture<U256>;
            fn block_by_epoch_number(&self, epoch_num: EpochNumber, include_txs: bool) -> BoxFuture<Option<RpcBlock>>;
            fn block_by_hash_with_pivot_assumption(&self, block_hash: H256, pivot_hash: H256, epoch_number: U64) -> BoxFuture<RpcBlock>;
            fn block_by_hash(&self, hash: H256, include_txs: bool) -> BoxFuture<Option<RpcBlock>>;
<<<<<<< HEAD
            fn blocks_by_epoch(&self, num: EpochNumber) -> RpcResult<Vec<H256>>;
            fn check_balance_against_transaction(&self, account_addr: Base32Address, contract_addr: Base32Address, gas_limit: U256, gas_price: U256, storage_limit: U256, epoch: Option<EpochNumber>) -> BoxFuture<CheckBalanceAgainstTransactionResponse>;
            fn code(&self, address: Base32Address, epoch_num: Option<EpochNumber>) -> BoxFuture<Bytes>;
            fn collateral_for_storage(&self, address: Base32Address, num: Option<EpochNumber>) -> BoxFuture<U256>;
            fn deposit_list(&self, address: Base32Address, num: Option<EpochNumber>) -> BoxFuture<Vec<DepositInfo>>;
            fn epoch_number(&self, epoch_num: Option<EpochNumber>) -> RpcResult<U256>;
            fn gas_price(&self) -> BoxFuture<U256>;
            fn get_logs(&self, filter: RpcFilter) -> BoxFuture<Vec<RpcLog>>;
            fn interest_rate(&self, num: Option<EpochNumber>) -> BoxFuture<U256>;
            fn next_nonce(&self, address: Base32Address, num: Option<BlockHashOrEpochNumber>) -> BoxFuture<U256>;
            fn send_raw_transaction(&self, raw: Bytes) -> RpcResult<H256>;
            fn sponsor_info(&self, address: Base32Address, num: Option<EpochNumber>) -> BoxFuture<SponsorInfo>;
            fn staking_balance(&self, address: Base32Address, num: Option<EpochNumber>) -> BoxFuture<U256>;
            fn storage_at(&self, addr: Base32Address, pos: H256, epoch_number: Option<EpochNumber>) -> BoxFuture<Option<H256>>;
            fn storage_root(&self, address: Base32Address, epoch_num: Option<EpochNumber>) -> BoxFuture<Option<StorageRoot>>;
=======
            fn blocks_by_epoch(&self, num: EpochNumber) -> JsonRpcResult<Vec<H256>>;
            fn check_balance_against_transaction(&self, account_addr: H160, contract_addr: H160, gas_limit: U256, gas_price: U256, storage_limit: U256, epoch: Option<EpochNumber>) -> BoxFuture<CheckBalanceAgainstTransactionResponse>;
            fn code(&self, address: H160, epoch_num: Option<EpochNumber>) -> BoxFuture<Bytes>;
            fn collateral_for_storage(&self, address: H160, num: Option<EpochNumber>) -> BoxFuture<U256>;
            fn deposit_list(&self, address: H160, num: Option<EpochNumber>) -> BoxFuture<Vec<DepositInfo>>;
            fn epoch_number(&self, epoch_num: Option<EpochNumber>) -> JsonRpcResult<U256>;
            fn gas_price(&self) -> BoxFuture<U256>;
            fn get_logs(&self, filter: RpcFilter) -> BoxFuture<Vec<RpcLog>>;
            fn interest_rate(&self, num: Option<EpochNumber>) -> BoxFuture<U256>;
            fn next_nonce(&self, address: H160, num: Option<BlockHashOrEpochNumber>) -> BoxFuture<U256>;
            fn send_raw_transaction(&self, raw: Bytes) -> JsonRpcResult<H256>;
            fn sponsor_info(&self, address: H160, num: Option<EpochNumber>) -> BoxFuture<SponsorInfo>;
            fn staking_balance(&self, address: H160, num: Option<EpochNumber>) -> BoxFuture<U256>;
            fn storage_at(&self, addr: H160, pos: H256, epoch_number: Option<EpochNumber>) -> BoxFuture<Option<H256>>;
            fn storage_root(&self, address: H160, epoch_num: Option<EpochNumber>) -> BoxFuture<Option<StorageRoot>>;
>>>>>>> 57d49704
            fn transaction_by_hash(&self, hash: H256) -> BoxFuture<Option<RpcTransaction>>;
            fn transaction_receipt(&self, tx_hash: H256) -> BoxFuture<Option<RpcReceipt>>;
            fn vote_list(&self, address: Base32Address, num: Option<EpochNumber>) -> BoxFuture<Vec<VoteStakeInfo>>;
        }
    }

    // TODO(thegaram): add support for these
    not_supported! {
        fn call(&self, request: CallRequest, epoch: Option<EpochNumber>) -> JsonRpcResult<Bytes>;
        fn estimate_gas_and_collateral(&self, request: CallRequest, epoch_num: Option<EpochNumber>) -> JsonRpcResult<EstimateGasAndCollateralResponse>;
        fn get_block_reward_info(&self, num: EpochNumber) -> JsonRpcResult<Vec<RpcRewardInfo>>;
        fn get_supply_info(&self, epoch_num: Option<EpochNumber>) -> JsonRpcResult<TokenSupplyInfo>;
    }
}

pub struct TestRpcImpl {
    common: Arc<CommonImpl>,
    // rpc_impl: Arc<RpcImpl>,
}

impl TestRpcImpl {
    pub fn new(common: Arc<CommonImpl>, _rpc_impl: Arc<RpcImpl>) -> Self {
        TestRpcImpl {
            common, /* , rpc_impl */
        }
    }
}

impl TestRpc for TestRpcImpl {
    delegate! {
        to self.common {
            fn add_latency(&self, id: NodeId, latency_ms: f64) -> JsonRpcResult<()>;
            fn add_peer(&self, node_id: NodeId, address: SocketAddr) -> JsonRpcResult<()>;
            fn chain(&self) -> JsonRpcResult<Vec<RpcBlock>>;
            fn drop_peer(&self, node_id: NodeId, address: SocketAddr) -> JsonRpcResult<()>;
            fn get_block_count(&self) -> JsonRpcResult<u64>;
            fn get_goodput(&self) -> JsonRpcResult<String>;
            fn get_nodeid(&self, challenge: Vec<u8>) -> JsonRpcResult<Vec<u8>>;
            fn get_peer_info(&self) -> JsonRpcResult<Vec<PeerInfo>>;
            fn save_node_db(&self) -> JsonRpcResult<()>;
            fn say_hello(&self) -> JsonRpcResult<String>;
            fn stop(&self) -> JsonRpcResult<()>;
        }
    }

    not_supported! {
        fn expire_block_gc(&self, timeout: u64) -> JsonRpcResult<()>;
        fn generate_block_with_blame_info(&self, num_txs: usize, block_size_limit: usize, blame_info: BlameInfo) -> JsonRpcResult<H256>;
        fn generate_block_with_fake_txs(&self, raw_txs_without_data: Bytes, adaptive: Option<bool>, tx_data_len: Option<usize>) -> JsonRpcResult<H256>;
        fn generate_block_with_nonce_and_timestamp(&self, parent: H256, referees: Vec<H256>, raw: Bytes, nonce: U256, timestamp: u64, adaptive: bool) -> JsonRpcResult<H256>;
        fn generate_custom_block(&self, parent_hash: H256, referee: Vec<H256>, raw_txs: Bytes, adaptive: Option<bool>) -> JsonRpcResult<H256>;
        fn generate_empty_blocks(&self, num_blocks: usize) -> JsonRpcResult<Vec<H256>>;
        fn generate_fixed_block(&self, parent_hash: H256, referee: Vec<H256>, num_txs: usize, adaptive: bool, difficulty: Option<u64>) -> JsonRpcResult<H256>;
        fn generate_one_block_with_direct_txgen(&self, num_txs: usize, block_size_limit: usize, num_txs_simple: usize, num_txs_erc20: usize) -> JsonRpcResult<H256>;
        fn generate_one_block(&self, num_txs: usize, block_size_limit: usize) -> JsonRpcResult<H256>;
        fn get_block_status(&self, block_hash: H256) -> JsonRpcResult<(u8, bool)>;
        fn get_executed_info(&self, block_hash: H256) -> JsonRpcResult<(H256, H256)> ;
        fn get_pivot_chain_and_weight(&self, height_range: Option<(u64, u64)>) -> JsonRpcResult<Vec<(H256, U256)>>;
        fn send_usable_genesis_accounts(&self, account_start_index: usize) -> JsonRpcResult<Bytes>;
        fn set_db_crash(&self, crash_probability: f64, crash_exit_code: i32) -> JsonRpcResult<()>;
    }
}

pub struct DebugRpcImpl {
    common: Arc<CommonImpl>,
    rpc_impl: Arc<RpcImpl>,
}

impl DebugRpcImpl {
    pub fn new(common: Arc<CommonImpl>, rpc_impl: Arc<RpcImpl>) -> Self {
        DebugRpcImpl { common, rpc_impl }
    }
}

impl LocalRpc for DebugRpcImpl {
    delegate! {
        to self.common {
<<<<<<< HEAD
            fn accounts(&self) -> RpcResult<Vec<H160>>;
            fn clear_tx_pool(&self) -> RpcResult<()>;
            fn lock_account(&self, address: Base32Address) -> RpcResult<bool>;
            fn net_disconnect_node(&self, id: NodeId, op: Option<UpdateNodeOperation>) -> RpcResult<bool>;
            fn net_node(&self, id: NodeId) -> RpcResult<Option<(String, Node)>>;
            fn net_sessions(&self, node_id: Option<NodeId>) -> RpcResult<Vec<SessionDetails>>;
            fn net_throttling(&self) -> RpcResult<throttling::Service>;
            fn new_account(&self, password: String) -> RpcResult<H160>;
            fn sign(&self, data: Bytes, address: Base32Address, password: Option<String>) -> RpcResult<H520>;
            fn tx_inspect_pending(&self, address: Base32Address) -> RpcResult<TxPoolPendingInfo>;
            fn tx_inspect(&self, hash: H256) -> RpcResult<TxWithPoolInfo>;
            fn txpool_content(&self, address: Option<Base32Address>) -> RpcResult<BTreeMap<String, BTreeMap<String, BTreeMap<usize, Vec<RpcTransaction>>>>>;
            fn txpool_inspect(&self, address: Option<Base32Address>) -> RpcResult<BTreeMap<String, BTreeMap<String, BTreeMap<usize, Vec<String>>>>>;
            fn txpool_status(&self) -> RpcResult<BTreeMap<String, usize>>;
            fn txs_from_pool(&self, address: Option<Base32Address>) -> RpcResult<Vec<RpcTransaction>>;
            fn unlock_account(&self, address: Base32Address, password: String, duration: Option<U128>) -> RpcResult<bool>;
=======
            fn accounts(&self) -> JsonRpcResult<Vec<H160>>;
            fn clear_tx_pool(&self) -> JsonRpcResult<()>;
            fn lock_account(&self, address: H160) -> JsonRpcResult<bool>;
            fn net_disconnect_node(&self, id: NodeId, op: Option<UpdateNodeOperation>) -> JsonRpcResult<bool>;
            fn net_node(&self, id: NodeId) -> JsonRpcResult<Option<(String, Node)>>;
            fn net_sessions(&self, node_id: Option<NodeId>) -> JsonRpcResult<Vec<SessionDetails>>;
            fn net_throttling(&self) -> JsonRpcResult<throttling::Service>;
            fn new_account(&self, password: String) -> JsonRpcResult<H160>;
            fn sign(&self, data: Bytes, address: H160, password: Option<String>) -> JsonRpcResult<H520>;
            fn tx_inspect_pending(&self, address: H160) -> JsonRpcResult<TxPoolPendingInfo>;
            fn tx_inspect(&self, hash: H256) -> JsonRpcResult<TxWithPoolInfo>;
            fn txpool_content(&self, address: Option<H160>) -> JsonRpcResult<BTreeMap<String, BTreeMap<String, BTreeMap<usize, Vec<RpcTransaction>>>>>;
            fn txpool_inspect(&self, address: Option<H160>) -> JsonRpcResult<BTreeMap<String, BTreeMap<String, BTreeMap<usize, Vec<String>>>>>;
            fn txpool_status(&self) -> JsonRpcResult<BTreeMap<String, usize>>;
            fn txs_from_pool(&self, address: Option<H160>) -> JsonRpcResult<Vec<RpcTransaction>>;
            fn unlock_account(&self, address: H160, password: String, duration: Option<U128>) -> JsonRpcResult<bool>;
>>>>>>> 57d49704
        }

        to self.rpc_impl {
            fn send_transaction(&self, tx: SendTxRequest, password: Option<String>) -> BoxFuture<H256>;
        }
    }

    not_supported! {
        fn consensus_graph_state(&self) -> JsonRpcResult<ConsensusGraphStates>;
        fn current_sync_phase(&self) -> JsonRpcResult<String>;
        fn sign_transaction(&self, tx: SendTxRequest, password: Option<String>) -> JsonRpcResult<String>;
        fn sync_graph_state(&self) -> JsonRpcResult<SyncGraphStates>;
    }
}<|MERGE_RESOLUTION|>--- conflicted
+++ resolved
@@ -50,11 +50,8 @@
         RpcBoxFuture, RpcResult,
     },
 };
-<<<<<<< HEAD
+use cfxcore::rpc_errors::ErrorKind::LightProtocol;
 use std::convert::TryInto;
-=======
-use cfxcore::rpc_errors::ErrorKind::LightProtocol;
->>>>>>> 57d49704
 
 // macro for reducing boilerplate for unsupported methods
 #[macro_use]
@@ -981,39 +978,21 @@
             fn block_by_epoch_number(&self, epoch_num: EpochNumber, include_txs: bool) -> BoxFuture<Option<RpcBlock>>;
             fn block_by_hash_with_pivot_assumption(&self, block_hash: H256, pivot_hash: H256, epoch_number: U64) -> BoxFuture<RpcBlock>;
             fn block_by_hash(&self, hash: H256, include_txs: bool) -> BoxFuture<Option<RpcBlock>>;
-<<<<<<< HEAD
-            fn blocks_by_epoch(&self, num: EpochNumber) -> RpcResult<Vec<H256>>;
+            fn blocks_by_epoch(&self, num: EpochNumber) -> JsonRpcResult<Vec<H256>>;
             fn check_balance_against_transaction(&self, account_addr: Base32Address, contract_addr: Base32Address, gas_limit: U256, gas_price: U256, storage_limit: U256, epoch: Option<EpochNumber>) -> BoxFuture<CheckBalanceAgainstTransactionResponse>;
             fn code(&self, address: Base32Address, epoch_num: Option<EpochNumber>) -> BoxFuture<Bytes>;
             fn collateral_for_storage(&self, address: Base32Address, num: Option<EpochNumber>) -> BoxFuture<U256>;
             fn deposit_list(&self, address: Base32Address, num: Option<EpochNumber>) -> BoxFuture<Vec<DepositInfo>>;
-            fn epoch_number(&self, epoch_num: Option<EpochNumber>) -> RpcResult<U256>;
+            fn epoch_number(&self, epoch_num: Option<EpochNumber>) -> JsonRpcResult<U256>;
             fn gas_price(&self) -> BoxFuture<U256>;
             fn get_logs(&self, filter: RpcFilter) -> BoxFuture<Vec<RpcLog>>;
             fn interest_rate(&self, num: Option<EpochNumber>) -> BoxFuture<U256>;
             fn next_nonce(&self, address: Base32Address, num: Option<BlockHashOrEpochNumber>) -> BoxFuture<U256>;
-            fn send_raw_transaction(&self, raw: Bytes) -> RpcResult<H256>;
+            fn send_raw_transaction(&self, raw: Bytes) -> JsonRpcResult<H256>;
             fn sponsor_info(&self, address: Base32Address, num: Option<EpochNumber>) -> BoxFuture<SponsorInfo>;
             fn staking_balance(&self, address: Base32Address, num: Option<EpochNumber>) -> BoxFuture<U256>;
             fn storage_at(&self, addr: Base32Address, pos: H256, epoch_number: Option<EpochNumber>) -> BoxFuture<Option<H256>>;
             fn storage_root(&self, address: Base32Address, epoch_num: Option<EpochNumber>) -> BoxFuture<Option<StorageRoot>>;
-=======
-            fn blocks_by_epoch(&self, num: EpochNumber) -> JsonRpcResult<Vec<H256>>;
-            fn check_balance_against_transaction(&self, account_addr: H160, contract_addr: H160, gas_limit: U256, gas_price: U256, storage_limit: U256, epoch: Option<EpochNumber>) -> BoxFuture<CheckBalanceAgainstTransactionResponse>;
-            fn code(&self, address: H160, epoch_num: Option<EpochNumber>) -> BoxFuture<Bytes>;
-            fn collateral_for_storage(&self, address: H160, num: Option<EpochNumber>) -> BoxFuture<U256>;
-            fn deposit_list(&self, address: H160, num: Option<EpochNumber>) -> BoxFuture<Vec<DepositInfo>>;
-            fn epoch_number(&self, epoch_num: Option<EpochNumber>) -> JsonRpcResult<U256>;
-            fn gas_price(&self) -> BoxFuture<U256>;
-            fn get_logs(&self, filter: RpcFilter) -> BoxFuture<Vec<RpcLog>>;
-            fn interest_rate(&self, num: Option<EpochNumber>) -> BoxFuture<U256>;
-            fn next_nonce(&self, address: H160, num: Option<BlockHashOrEpochNumber>) -> BoxFuture<U256>;
-            fn send_raw_transaction(&self, raw: Bytes) -> JsonRpcResult<H256>;
-            fn sponsor_info(&self, address: H160, num: Option<EpochNumber>) -> BoxFuture<SponsorInfo>;
-            fn staking_balance(&self, address: H160, num: Option<EpochNumber>) -> BoxFuture<U256>;
-            fn storage_at(&self, addr: H160, pos: H256, epoch_number: Option<EpochNumber>) -> BoxFuture<Option<H256>>;
-            fn storage_root(&self, address: H160, epoch_num: Option<EpochNumber>) -> BoxFuture<Option<StorageRoot>>;
->>>>>>> 57d49704
             fn transaction_by_hash(&self, hash: H256) -> BoxFuture<Option<RpcTransaction>>;
             fn transaction_receipt(&self, tx_hash: H256) -> BoxFuture<Option<RpcReceipt>>;
             fn vote_list(&self, address: Base32Address, num: Option<EpochNumber>) -> BoxFuture<Vec<VoteStakeInfo>>;
@@ -1091,41 +1070,22 @@
 impl LocalRpc for DebugRpcImpl {
     delegate! {
         to self.common {
-<<<<<<< HEAD
-            fn accounts(&self) -> RpcResult<Vec<H160>>;
-            fn clear_tx_pool(&self) -> RpcResult<()>;
-            fn lock_account(&self, address: Base32Address) -> RpcResult<bool>;
-            fn net_disconnect_node(&self, id: NodeId, op: Option<UpdateNodeOperation>) -> RpcResult<bool>;
-            fn net_node(&self, id: NodeId) -> RpcResult<Option<(String, Node)>>;
-            fn net_sessions(&self, node_id: Option<NodeId>) -> RpcResult<Vec<SessionDetails>>;
-            fn net_throttling(&self) -> RpcResult<throttling::Service>;
-            fn new_account(&self, password: String) -> RpcResult<H160>;
-            fn sign(&self, data: Bytes, address: Base32Address, password: Option<String>) -> RpcResult<H520>;
-            fn tx_inspect_pending(&self, address: Base32Address) -> RpcResult<TxPoolPendingInfo>;
-            fn tx_inspect(&self, hash: H256) -> RpcResult<TxWithPoolInfo>;
-            fn txpool_content(&self, address: Option<Base32Address>) -> RpcResult<BTreeMap<String, BTreeMap<String, BTreeMap<usize, Vec<RpcTransaction>>>>>;
-            fn txpool_inspect(&self, address: Option<Base32Address>) -> RpcResult<BTreeMap<String, BTreeMap<String, BTreeMap<usize, Vec<String>>>>>;
-            fn txpool_status(&self) -> RpcResult<BTreeMap<String, usize>>;
-            fn txs_from_pool(&self, address: Option<Base32Address>) -> RpcResult<Vec<RpcTransaction>>;
-            fn unlock_account(&self, address: Base32Address, password: String, duration: Option<U128>) -> RpcResult<bool>;
-=======
             fn accounts(&self) -> JsonRpcResult<Vec<H160>>;
             fn clear_tx_pool(&self) -> JsonRpcResult<()>;
-            fn lock_account(&self, address: H160) -> JsonRpcResult<bool>;
+            fn lock_account(&self, address: Base32Address) -> JsonRpcResult<bool>;
             fn net_disconnect_node(&self, id: NodeId, op: Option<UpdateNodeOperation>) -> JsonRpcResult<bool>;
             fn net_node(&self, id: NodeId) -> JsonRpcResult<Option<(String, Node)>>;
             fn net_sessions(&self, node_id: Option<NodeId>) -> JsonRpcResult<Vec<SessionDetails>>;
             fn net_throttling(&self) -> JsonRpcResult<throttling::Service>;
             fn new_account(&self, password: String) -> JsonRpcResult<H160>;
-            fn sign(&self, data: Bytes, address: H160, password: Option<String>) -> JsonRpcResult<H520>;
-            fn tx_inspect_pending(&self, address: H160) -> JsonRpcResult<TxPoolPendingInfo>;
+            fn sign(&self, data: Bytes, address: Base32Address, password: Option<String>) -> JsonRpcResult<H520>;
+            fn tx_inspect_pending(&self, address: Base32Address) -> JsonRpcResult<TxPoolPendingInfo>;
             fn tx_inspect(&self, hash: H256) -> JsonRpcResult<TxWithPoolInfo>;
-            fn txpool_content(&self, address: Option<H160>) -> JsonRpcResult<BTreeMap<String, BTreeMap<String, BTreeMap<usize, Vec<RpcTransaction>>>>>;
-            fn txpool_inspect(&self, address: Option<H160>) -> JsonRpcResult<BTreeMap<String, BTreeMap<String, BTreeMap<usize, Vec<String>>>>>;
+            fn txpool_content(&self, address: Option<Base32Address>) -> JsonRpcResult<BTreeMap<String, BTreeMap<String, BTreeMap<usize, Vec<RpcTransaction>>>>>;
+            fn txpool_inspect(&self, address: Option<Base32Address>) -> JsonRpcResult<BTreeMap<String, BTreeMap<String, BTreeMap<usize, Vec<String>>>>>;
             fn txpool_status(&self) -> JsonRpcResult<BTreeMap<String, usize>>;
-            fn txs_from_pool(&self, address: Option<H160>) -> JsonRpcResult<Vec<RpcTransaction>>;
-            fn unlock_account(&self, address: H160, password: String, duration: Option<U128>) -> JsonRpcResult<bool>;
->>>>>>> 57d49704
+            fn txs_from_pool(&self, address: Option<Base32Address>) -> JsonRpcResult<Vec<RpcTransaction>>;
+            fn unlock_account(&self, address: Base32Address, password: String, duration: Option<U128>) -> JsonRpcResult<bool>;
         }
 
         to self.rpc_impl {
