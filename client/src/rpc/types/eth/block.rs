// Copyright 2021 Conflux Foundation. All rights reserved.
// Conflux is free software and distributed under GNU General Public License.
// See http://www.gnu.org/licenses/

// Copyright 2015-2020 Parity Technologies (UK) Ltd.
// This file is part of OpenEthereum.

// OpenEthereum is free software: you can redistribute it and/or modify
// it under the terms of the GNU General Public License as published by
// the Free Software Foundation, either version 3 of the License, or
// (at your option) any later version.

// OpenEthereum is distributed in the hope that it will be useful,
// but WITHOUT ANY WARRANTY; without even the implied warranty of
// MERCHANTABILITY or FITNESS FOR A PARTICULAR PURPOSE.  See the
// GNU General Public License for more details.

// You should have received a copy of the GNU General Public License
// along with OpenEthereum.  If not, see <http://www.gnu.org/licenses/>.

use crate::rpc::types::{eth::Transaction, Bytes};
use cfx_types::{hexstr_to_h256, Bloom as H2048, Space, H160, H256, H64, U256};
use cfxcore::{
    block_data_manager::DataVersionTuple, consensus::ConsensusGraphInner,
};
use primitives::Block as PrimitiveBlock;
use serde::{Serialize, Serializer};

const SHA3_HASH_OF_EMPTY_UNCLE: &str =
    "1dcc4de8dec75d7aab85b567b6ccd41ad312451b948a7413f0a142fd40d49347";

/// Block Transactions
#[derive(Debug)]
pub enum BlockTransactions {
    /// Only hashes
    Hashes(Vec<H256>),
    /// Full transactions
    Full(Vec<Transaction>),
}

impl Serialize for BlockTransactions {
    fn serialize<S>(&self, serializer: S) -> Result<S::Ok, S::Error>
    where S: Serializer {
        match *self {
            BlockTransactions::Hashes(ref hashes) => {
                hashes.serialize(serializer)
            }
            BlockTransactions::Full(ref ts) => ts.serialize(serializer),
        }
    }
}

/// Block representation
#[derive(Debug, Serialize)]
#[serde(rename_all = "camelCase")]
pub struct Block {
    /// Hash of the block
    pub hash: H256,
    /// Hash of the parent
    pub parent_hash: H256,
    /// Hash of the uncles
    #[serde(rename = "sha3Uncles")]
    pub uncles_hash: H256,
    /// Authors address
    pub author: H160,
    /// Alias of `author`
    pub miner: H160,
    /// State root hash
    pub state_root: H256,
    /// Transactions root hash
    pub transactions_root: H256,
    /// Transactions receipts root hash
    pub receipts_root: H256,
    /// Block number
    pub number: U256,
    /// Gas Used
    pub gas_used: U256,
    /// Gas Limit
    pub gas_limit: U256,
    /// Extra data
    pub extra_data: Bytes,
    /// Logs bloom
    pub logs_bloom: H2048,
    /// Timestamp
    pub timestamp: U256,
    /// Difficulty
    pub difficulty: U256,
    /// Total difficulty
    pub total_difficulty: U256,
    /// Base fee
    #[serde(skip_serializing_if = "Option::is_none")]
    pub base_fee_per_gas: Option<U256>,
    /// Uncles' hashes
    pub uncles: Vec<H256>,
    /// Transactions
    pub transactions: BlockTransactions,
    /// Size in bytes
    pub size: U256,
    /// Nonce
    pub nonce: H64,
    /// Mix hash
    pub mix_hash: H256,
}

/// Block header representation.
#[derive(Debug, Clone, Serialize, PartialEq, Eq)]
#[serde(rename_all = "camelCase")]
pub struct Header {
    /// Hash of the block
    pub hash: H256,
    /// Hash of the parent
    pub parent_hash: H256,
    /// Hash of the uncles
    #[serde(rename = "sha3Uncles")]
    pub uncles_hash: H256,
    /// Authors address
    pub author: H160,
    /// Alias of `author`
    pub miner: H160,
    /// State root hash
    pub state_root: H256,
    /// Transactions root hash
    pub transactions_root: H256,
    /// Transactions receipts root hash
    pub receipts_root: H256,
    /// Block number
    pub number: U256,
    /// Gas Used
    pub gas_used: U256,
    /// Gas Limit
    pub gas_limit: U256,
    /// Extra data
    pub extra_data: Bytes,
    /// Logs bloom
    pub logs_bloom: H2048,
    /// Timestamp
    pub timestamp: U256,
    /// Difficulty
    pub difficulty: U256,
    /// Base fee
    #[serde(skip_serializing_if = "Option::is_none")]
    pub base_fee_per_gas: Option<U256>,
    /// Size in bytes
    pub size: U256,
}

impl Block {
    pub fn new(
        blocks: Vec<&PrimitiveBlock>, full: bool,
        consensus_inner: &ConsensusGraphInner,
    ) -> Self
    {
        let mut gas_used = U256::zero();
        let mut logs_bloom = H2048::zero();

        for b in &blocks {
            if let Some(DataVersionTuple(_, execution_result)) = consensus_inner
                .block_execution_results_by_hash(
                    &b.hash(),
                    false, /* update_cache */
                )
            {
                gas_used += execution_result
                    .block_receipts
                    .receipts
                    .last()
                    .map(|r| r.accumulated_gas_used)
                    .unwrap_or_default();

                logs_bloom.accrue_bloom(&execution_result.bloom);
            }
        }

        let pivot = blocks.last().expect("Inconsistent state");

        Block {
            hash: pivot.block_header.hash(),
            parent_hash: pivot.block_header.parent_hash().clone(),
            uncles_hash: hexstr_to_h256(SHA3_HASH_OF_EMPTY_UNCLE),
<<<<<<< HEAD
            author: pivot.block_header.author().clone(),
            miner: pivot.block_header.author().clone(),
            state_root: pivot.block_header.deferred_state_root().clone(),
            transactions_root: pivot.block_header.transactions_root().clone(),
            receipts_root: pivot.block_header.deferred_receipts_root().clone(),
            number: Some(pivot.block_header.height().into()), /* We use height to
                                                               * replace block
                                                               * number for
                                                               * ETH
                                                               * interface */
            gas_used,
            // FIXME(thegaram): should ensure limit larger than `gas_used`?
            gas_limit: pivot.block_header.gas_limit().into(),
            extra_data: Default::default(),
            logs_bloom,
            timestamp: pivot.block_header.timestamp().into(),
            difficulty: pivot.block_header.difficulty().into(),
            total_difficulty: None,
=======
            author: b.block_header.author().clone(),
            miner: b.block_header.author().clone(),
            state_root: b.block_header.deferred_state_root().clone(),
            transactions_root: b.block_header.transactions_root().clone(),
            receipts_root: b.block_header.deferred_receipts_root().clone(),
            // We use height to replace block number for ETH interface.
            // Note: this will correspond to the epoch number.
            number: b.block_header.height().into(),
            gas_used: gas_used.unwrap_or(U256::zero()),
            gas_limit: b.block_header.gas_limit().into(),
            extra_data: Default::default(),
            logs_bloom,
            timestamp: b.block_header.timestamp().into(),
            difficulty: b.block_header.difficulty().into(),
            total_difficulty: 0.into(),
>>>>>>> af9ed643
            base_fee_per_gas: None,
            uncles: vec![],
            // Note: we allow U256 nonce in Stratum and in the block.
            // However, most mining clients use U64. Here we truncate
            // to U64 to maintain compatibility with eth.
            nonce: pivot.block_header.nonce().low_u64().to_be_bytes().into(),
            mix_hash: H256::default(),
            // TODO(thegaram): include phantom txs
            transactions: if full {
                BlockTransactions::Full(
                    blocks
                        .iter()
                        .map(|b| &b.transactions)
                        .flatten()
                        .filter(|tx| tx.space() == Space::Ethereum)
                        .enumerate()
                        .map(|(idx, t)| {
                            Transaction::from_signed(
                                &**t,
                                (
                                    Some(pivot.block_header.hash()),
                                    Some(pivot.block_header.height().into()),
                                    Some(idx.into()),
                                ),
                            )
                        })
                        .collect(),
                )
            } else {
                BlockTransactions::Hashes(
                    blocks
                        .iter()
                        .map(|b| {
                            b.transaction_hashes(Some(Space::Ethereum))
                                .into_iter()
                        })
                        .flatten()
                        .collect(),
                )
            },
<<<<<<< HEAD
            // FIXME(thegaram): should we recalculate size?
            size: Some(blocks.iter().map(|b| b.size()).sum::<usize>().into()),
=======
            size: U256::from(b.size()),
>>>>>>> af9ed643
        }
    }
}

// impl Header {
//     pub fn new(h: &EthHeader, eip1559_transition: BlockNumber) -> Self {
//         let eip1559_enabled = h.number() >= eip1559_transition;
//         Header {
//             hash: Some(h.hash()),
// 			size: Some(h.rlp().as_raw().len().into()),
// 			parent_hash: h.parent_hash(),
// 			uncles_hash: h.uncles_hash(),
// 			author: h.author(),
// 			miner: h.author(),
// 			state_root: h.state_root(),
// 			transactions_root: h.transactions_root(),
// 			receipts_root: h.receipts_root(),
// 			number: Some(h.number().into()),
// 			gas_used: h.gas_used(),
// 			gas_limit: h.gas_limit(),
// 			logs_bloom: h.log_bloom(),
// 			timestamp: h.timestamp().into(),
// 			difficulty: h.difficulty(),
// 			extra_data: h.extra_data().into(),
// 			seal_fields: h.view().decode_seal(eip1559_enabled)
// 				.expect("Client/Miner returns only valid headers. We only serialize headers
// from Client/Miner; qed") 				.into_iter().map(Into::into).collect(),
// 			base_fee_per_gas: {
// 				if eip1559_enabled {
// 					Some(h.base_fee())
// 				} else {
// 					None
// 				}
// 			},
// 		}
//     }
// }

// /// Block representation with additional info.
// pub type RichBlock = Rich<Block>;
//
// // /// Header representation with additional info.
// // pub type RichHeader = Rich<Header>;
//
// /// Value representation with additional info
// #[derive(Debug, Clone, PartialEq, Eq)]
// pub struct Rich<T> {
//     /// Standard value.
//     pub inner: T,
//     /// Engine-specific fields with additional description.
//     /// Should be included directly to serialized block object.
//     // TODO [ToDr] #[serde(skip_serializing)]
//     pub extra_info: BTreeMap<String, String>,
// }
//
// impl<T> Deref for Rich<T> {
//     type Target = T;
//
//     fn deref(&self) -> &Self::Target { &self.inner }
// }
//
// impl<T: Serialize> Serialize for Rich<T> {
//     fn serialize<S>(&self, serializer: S) -> Result<S::Ok, S::Error>
//     where S: Serializer {
//         use serde_json::{to_value, Value};
//
//         let serialized = (to_value(&self.inner), to_value(&self.extra_info));
//         if let (Ok(Value::Object(mut value)), Ok(Value::Object(extras))) =
//             serialized
//         {
//             // join two objects
//             value.extend(extras);
//             // and serialize
//             value.serialize(serializer)
//         } else {
//             Err(S::Error::custom(
//                 "Unserializable structures: expected objects",
//             ))
//         }
//     }
// }

#[cfg(test)]
mod tests {
    use super::{Block, BlockTransactions};
    use crate::rpc::types::Bytes;
    use cfx_types::{Bloom as H2048, H160, H256, H64, U256};
    //     use super::{Block, BlockTransactions, Header, RichBlock, RichHeader};
    //     use ethereum_types::{Bloom as H2048, H160, H256, H64, U256};
    //     use serde_json;
    //     use std::collections::BTreeMap;
    //     use v1::types::{Bytes, Transaction};
    //
    //     #[test]
    //     fn test_serialize_block_transactions() {
    //         let t = BlockTransactions::Full(vec![Transaction::default()]);
    //         let serialized = serde_json::to_string(&t).unwrap();
    //         assert_eq!(
    //             serialized,
    //
    // r#"[{"hash":"
    // 0x0000000000000000000000000000000000000000000000000000000000000000","
    // nonce":" 0x0","blockHash":null,"blockNumber":null,"transactionIndex":
    // null,"from":" 0x0000000000000000000000000000000000000000","to":null,"
    // value":"0x0"," gasPrice":"0x0","gas":"0x0","input":"0x","creates":
    // null,"raw":"0x"," publicKey":null,"chainId":null,"v":"0x0","r":"0x0",
    // "s":"0x0","condition": null}]"#         );
    //
    //         let t = BlockTransactions::Hashes(vec![H256::default().into()]);
    //         let serialized = serde_json::to_string(&t).unwrap();
    //         assert_eq!(
    //             serialized,
    //
    // r#"["0x0000000000000000000000000000000000000000000000000000000000000000"
    // ]"#         );
    //     }
    //
    #[test]
    fn test_serialize_block() {
        let block = Block {
            hash: H256::default(),
            parent_hash: H256::default(),
            uncles_hash: H256::default(),
            author: H160::default(),
            miner: H160::default(),
            state_root: H256::default(),
            transactions_root: H256::default(),
            receipts_root: H256::default(),
            number: U256::default(),
            gas_used: U256::default(),
            gas_limit: U256::default(),
            extra_data: Bytes::default(),
            logs_bloom: H2048::default(),
            timestamp: U256::default(),
            difficulty: U256::default(),
            total_difficulty: 0.into(),
            base_fee_per_gas: None,
            uncles: vec![],
            transactions: BlockTransactions::Hashes(vec![].into()),
            size: 69.into(),
            nonce: H64::default(),
            mix_hash: H256::default(),
        };
        let serialized_block = serde_json::to_string(&block).unwrap();

        assert_eq!(serialized_block, r#"{"hash":"0x0000000000000000000000000000000000000000000000000000000000000000","parentHash":"0x0000000000000000000000000000000000000000000000000000000000000000","sha3Uncles":"0x0000000000000000000000000000000000000000000000000000000000000000","author":"0x0000000000000000000000000000000000000000","miner":"0x0000000000000000000000000000000000000000","stateRoot":"0x0000000000000000000000000000000000000000000000000000000000000000","transactionsRoot":"0x0000000000000000000000000000000000000000000000000000000000000000","receiptsRoot":"0x0000000000000000000000000000000000000000000000000000000000000000","number":"0x0","gasUsed":"0x0","gasLimit":"0x0","extraData":"0x","logsBloom":"0x00000000000000000000000000000000000000000000000000000000000000000000000000000000000000000000000000000000000000000000000000000000000000000000000000000000000000000000000000000000000000000000000000000000000000000000000000000000000000000000000000000000000000000000000000000000000000000000000000000000000000000000000000000000000000000000000000000000000000000000000000000000000000000000000000000000000000000000000000000000000000000000000000000000000000000000000000000000000000000000000000000000000000000000000000000000","timestamp":"0x0","difficulty":"0x0","totalDifficulty":"0x0","uncles":[],"transactions":[],"size":"0x45","nonce":"0x0000000000000000","mixHash":"0x0000000000000000000000000000000000000000000000000000000000000000"}"#);
    }
    //
    //     #[test]
    //     fn none_size_null() {
    //         let block = Block {
    //             hash: Some(H256::default()),
    //             parent_hash: H256::default(),
    //             uncles_hash: H256::default(),
    //             author: H160::default(),
    //             miner: H160::default(),
    //             state_root: H256::default(),
    //             transactions_root: H256::default(),
    //             receipts_root: H256::default(),
    //             number: Some(U256::default()),
    //             gas_used: U256::default(),
    //             gas_limit: U256::default(),
    //             extra_data: Bytes::default(),
    //             logs_bloom: Some(H2048::default()),
    //             timestamp: U256::default(),
    //             difficulty: U256::default(),
    //             total_difficulty: Some(U256::default()),
    //             seal_fields: vec![Bytes::default(), Bytes::default()],
    //             base_fee_per_gas: None,
    //             uncles: vec![],
    //             transactions: BlockTransactions::Hashes(vec![].into()),
    //             size: None,
    //         };
    //         let serialized_block = serde_json::to_string(&block).unwrap();
    //         let rich_block = RichBlock {
    //             inner: block,
    //             extra_info: map![
    //                 "mixHash".into() => format!("{:?}", H256::default()),
    //                 "nonce".into() => format!("{:?}", H64::default())
    //             ],
    //         };
    //         let serialized_rich_block =
    // serde_json::to_string(&rich_block).unwrap();
    //
    //         assert_eq!(
    //             serialized_block,
    //
    // r#"{"hash":"
    // 0x0000000000000000000000000000000000000000000000000000000000000000","
    // parentHash":"
    // 0x0000000000000000000000000000000000000000000000000000000000000000","
    // sha3Uncles":"
    // 0x0000000000000000000000000000000000000000000000000000000000000000","
    // author": "0x0000000000000000000000000000000000000000","miner":"
    // 0x0000000000000000000000000000000000000000","stateRoot":"
    // 0x0000000000000000000000000000000000000000000000000000000000000000","
    // transactionsRoot":"
    // 0x0000000000000000000000000000000000000000000000000000000000000000","
    // receiptsRoot":"
    // 0x0000000000000000000000000000000000000000000000000000000000000000","
    // number": "0x0","gasUsed":"0x0","gasLimit":"0x0","extraData":"0x","
    // logsBloom":"
    // 0x00000000000000000000000000000000000000000000000000000000000000000000000000000000000000000000000000000000000000000000000000000000000000000000000000000000000000000000000000000000000000000000000000000000000000000000000000000000000000000000000000000000000000000000000000000000000000000000000000000000000000000000000000000000000000000000000000000000000000000000000000000000000000000000000000000000000000000000000000000000000000000000000000000000000000000000000000000000000000000000000000000000000000000000000000000000"
    // ,"timestamp":"0x0","difficulty":"0x0","totalDifficulty":"0x0","
    // sealFields":[" 0x","0x"],"uncles":[],"transactions":[],"size":null}"#
    // );         assert_eq!(
    //             serialized_rich_block,
    //
    // r#"{"author":"0x0000000000000000000000000000000000000000","difficulty":"
    // 0x0", "extraData":"0x","gasLimit":"0x0","gasUsed":"0x0","hash":"
    // 0x0000000000000000000000000000000000000000000000000000000000000000","
    // logsBloom":"
    // 0x00000000000000000000000000000000000000000000000000000000000000000000000000000000000000000000000000000000000000000000000000000000000000000000000000000000000000000000000000000000000000000000000000000000000000000000000000000000000000000000000000000000000000000000000000000000000000000000000000000000000000000000000000000000000000000000000000000000000000000000000000000000000000000000000000000000000000000000000000000000000000000000000000000000000000000000000000000000000000000000000000000000000000000000000000000000"
    // ,"miner":"0x0000000000000000000000000000000000000000","mixHash":"
    // 0x0000000000000000000000000000000000000000000000000000000000000000","
    // nonce":" 0x0000000000000000","number":"0x0","parentHash":"
    // 0x0000000000000000000000000000000000000000000000000000000000000000","
    // receiptsRoot":"
    // 0x0000000000000000000000000000000000000000000000000000000000000000","
    // sealFields":["0x","0x"],"sha3Uncles":"
    // 0x0000000000000000000000000000000000000000000000000000000000000000","
    // size": null,"stateRoot":"
    // 0x0000000000000000000000000000000000000000000000000000000000000000","
    // timestamp":"0x0","totalDifficulty":"0x0","transactions":[],"
    // transactionsRoot"
    // :"0x0000000000000000000000000000000000000000000000000000000000000000","
    // uncles":[]}"#         );
    //     }
    //
    //     #[test]
    //     fn test_serialize_header() {
    //         let header = Header {
    //             hash: Some(H256::default()),
    //             parent_hash: H256::default(),
    //             uncles_hash: H256::default(),
    //             author: H160::default(),
    //             miner: H160::default(),
    //             state_root: H256::default(),
    //             transactions_root: H256::default(),
    //             receipts_root: H256::default(),
    //             number: Some(U256::default()),
    //             gas_used: U256::default(),
    //             gas_limit: U256::default(),
    //             extra_data: Bytes::default(),
    //             logs_bloom: H2048::default(),
    //             timestamp: U256::default(),
    //             difficulty: U256::default(),
    //             seal_fields: vec![Bytes::default(), Bytes::default()],
    //             base_fee_per_gas: None,
    //             size: Some(69.into()),
    //         };
    //         let serialized_header = serde_json::to_string(&header).unwrap();
    //         let rich_header = RichHeader {
    //             inner: header,
    //             extra_info: map![
    //                 "mixHash".into() => format!("{:?}", H256::default()),
    //                 "nonce".into() => format!("{:?}", H64::default())
    //             ],
    //         };
    //         let serialized_rich_header =
    // serde_json::to_string(&rich_header).unwrap();
    //
    //         assert_eq!(
    //             serialized_header,
    //
    // r#"{"hash":"
    // 0x0000000000000000000000000000000000000000000000000000000000000000","
    // parentHash":"
    // 0x0000000000000000000000000000000000000000000000000000000000000000","
    // sha3Uncles":"
    // 0x0000000000000000000000000000000000000000000000000000000000000000","
    // author": "0x0000000000000000000000000000000000000000","miner":"
    // 0x0000000000000000000000000000000000000000","stateRoot":"
    // 0x0000000000000000000000000000000000000000000000000000000000000000","
    // transactionsRoot":"
    // 0x0000000000000000000000000000000000000000000000000000000000000000","
    // receiptsRoot":"
    // 0x0000000000000000000000000000000000000000000000000000000000000000","
    // number": "0x0","gasUsed":"0x0","gasLimit":"0x0","extraData":"0x","
    // logsBloom":"
    // 0x00000000000000000000000000000000000000000000000000000000000000000000000000000000000000000000000000000000000000000000000000000000000000000000000000000000000000000000000000000000000000000000000000000000000000000000000000000000000000000000000000000000000000000000000000000000000000000000000000000000000000000000000000000000000000000000000000000000000000000000000000000000000000000000000000000000000000000000000000000000000000000000000000000000000000000000000000000000000000000000000000000000000000000000000000000000"
    // ,"timestamp":"0x0","difficulty":"0x0","sealFields":["0x","0x"],"size":"
    // 0x45" }"#         );
    //         assert_eq!(
    //             serialized_rich_header,
    //
    // r#"{"author":"0x0000000000000000000000000000000000000000","difficulty":"
    // 0x0", "extraData":"0x","gasLimit":"0x0","gasUsed":"0x0","hash":"
    // 0x0000000000000000000000000000000000000000000000000000000000000000","
    // logsBloom":"
    // 0x00000000000000000000000000000000000000000000000000000000000000000000000000000000000000000000000000000000000000000000000000000000000000000000000000000000000000000000000000000000000000000000000000000000000000000000000000000000000000000000000000000000000000000000000000000000000000000000000000000000000000000000000000000000000000000000000000000000000000000000000000000000000000000000000000000000000000000000000000000000000000000000000000000000000000000000000000000000000000000000000000000000000000000000000000000000"
    // ,"miner":"0x0000000000000000000000000000000000000000","mixHash":"
    // 0x0000000000000000000000000000000000000000000000000000000000000000","
    // nonce":" 0x0000000000000000","number":"0x0","parentHash":"
    // 0x0000000000000000000000000000000000000000000000000000000000000000","
    // receiptsRoot":"
    // 0x0000000000000000000000000000000000000000000000000000000000000000","
    // sealFields":["0x","0x"],"sha3Uncles":"
    // 0x0000000000000000000000000000000000000000000000000000000000000000","
    // size":" 0x45","stateRoot":"
    // 0x0000000000000000000000000000000000000000000000000000000000000000","
    // timestamp":"0x0","transactionsRoot":"
    // 0x0000000000000000000000000000000000000000000000000000000000000000"}"#
    //         );
    //     }
}<|MERGE_RESOLUTION|>--- conflicted
+++ resolved
@@ -177,42 +177,21 @@
             hash: pivot.block_header.hash(),
             parent_hash: pivot.block_header.parent_hash().clone(),
             uncles_hash: hexstr_to_h256(SHA3_HASH_OF_EMPTY_UNCLE),
-<<<<<<< HEAD
             author: pivot.block_header.author().clone(),
             miner: pivot.block_header.author().clone(),
             state_root: pivot.block_header.deferred_state_root().clone(),
             transactions_root: pivot.block_header.transactions_root().clone(),
             receipts_root: pivot.block_header.deferred_receipts_root().clone(),
-            number: Some(pivot.block_header.height().into()), /* We use height to
-                                                               * replace block
-                                                               * number for
-                                                               * ETH
-                                                               * interface */
+            // We use height to replace block number for ETH interface.
+            // Note: this will correspond to the epoch number.
+            number: pivot.block_header.height().into(),
             gas_used,
-            // FIXME(thegaram): should ensure limit larger than `gas_used`?
             gas_limit: pivot.block_header.gas_limit().into(),
             extra_data: Default::default(),
             logs_bloom,
             timestamp: pivot.block_header.timestamp().into(),
             difficulty: pivot.block_header.difficulty().into(),
-            total_difficulty: None,
-=======
-            author: b.block_header.author().clone(),
-            miner: b.block_header.author().clone(),
-            state_root: b.block_header.deferred_state_root().clone(),
-            transactions_root: b.block_header.transactions_root().clone(),
-            receipts_root: b.block_header.deferred_receipts_root().clone(),
-            // We use height to replace block number for ETH interface.
-            // Note: this will correspond to the epoch number.
-            number: b.block_header.height().into(),
-            gas_used: gas_used.unwrap_or(U256::zero()),
-            gas_limit: b.block_header.gas_limit().into(),
-            extra_data: Default::default(),
-            logs_bloom,
-            timestamp: b.block_header.timestamp().into(),
-            difficulty: b.block_header.difficulty().into(),
             total_difficulty: 0.into(),
->>>>>>> af9ed643
             base_fee_per_gas: None,
             uncles: vec![],
             // Note: we allow U256 nonce in Stratum and in the block.
@@ -253,12 +232,8 @@
                         .collect(),
                 )
             },
-<<<<<<< HEAD
             // FIXME(thegaram): should we recalculate size?
-            size: Some(blocks.iter().map(|b| b.size()).sum::<usize>().into()),
-=======
-            size: U256::from(b.size()),
->>>>>>> af9ed643
+            size: blocks.iter().map(|b| b.size()).sum::<usize>().into(),
         }
     }
 }
