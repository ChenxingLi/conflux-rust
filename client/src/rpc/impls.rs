// Copyright 2019 Conflux Foundation. All rights reserved.
// Conflux is free software and distributed under GNU General Public License.
// See http://www.gnu.org/licenses/

#[derive(Default)]
pub struct RpcImplConfiguration {
    pub get_logs_filter_max_limit: Option<usize>,
    /// If it's `true`, `DEFERRED_STATE_EPOCH_COUNT` blocks are generated after
    /// receiving a new tx through RPC calling to pack and execute this
    /// transaction.
    pub dev_pack_tx_immediately: bool,

    // maximum response payload size allowed
    // note: currently we only handle this for `cfx_getEpochReceipts`,
    // other APIs will disconnect on oversized response
    pub max_payload_bytes: usize,
}

pub mod cfx;
pub mod common;
pub mod light;
<<<<<<< HEAD
pub mod pos;
=======
pub mod pool;
>>>>>>> 90f1f214
pub mod pubsub;
pub mod trace;<|MERGE_RESOLUTION|>--- conflicted
+++ resolved
@@ -19,10 +19,7 @@
 pub mod cfx;
 pub mod common;
 pub mod light;
-<<<<<<< HEAD
+pub mod pool;
 pub mod pos;
-=======
-pub mod pool;
->>>>>>> 90f1f214
 pub mod pubsub;
 pub mod trace;