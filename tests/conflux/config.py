--- conflicted
+++ resolved
@@ -62,9 +62,6 @@
     min_phase_change_normal_peer_count = 1,
     dao_vote_transition_number = 2**31,
     dao_vote_transition_height = 2**31,
-<<<<<<< HEAD
     enable_single_mpt_storage = "true",
-=======
     rpc_enable_metrics = "true",
->>>>>>> 5062922c
 )