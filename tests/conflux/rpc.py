--- conflicted
+++ resolved
@@ -499,28 +499,21 @@
         else:
             return self.node.cfx_call(tx, epoch)
 
+    def get_supply_info(self, epoch: str = None):
+        if epoch is None:
+            return self.node.cfx_getSupplyInfo()
+        else:
+            return self.node.cfx_getSupplyInfo(epoch)
+
+    def get_params_from_vote(self, epoch: str = None):
+        if epoch is None:
+            return self.node.cfx_getParamsFromVote()
+        else:
+            return self.node.cfx_getParamsFromVote(epoch)
 
     def get_block_count(self):
         return self.node.getblockcount()
 
-    def get_supply_info(self, epoch: str = None):
-        if epoch is None:
-            return self.node.cfx_getSupplyInfo()
-        else:
-            return self.node.cfx_getSupplyInfo(epoch)
-
-<<<<<<< HEAD
-=======
-    def get_params_from_vote(self, epoch: str = None):
-        if epoch is None:
-            return self.node.cfx_getParamsFromVote()
-        else:
-            return self.node.cfx_getParamsFromVote(epoch)
-
-    def get_block_count(self):
-        return self.node.getblockcount()
-
->>>>>>> 02332ac2
     def get_account(self, addr: str, epoch: str = None):
         addr = hex_to_b32_address(addr)
         account = self.node.cfx_getAccount(addr, epoch)
