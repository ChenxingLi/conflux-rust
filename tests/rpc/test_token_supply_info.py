--- conflicted
+++ resolved
@@ -72,10 +72,6 @@
         h = self.epoch_number()
         self.generate_blocks(17 - h)
         info = self.get_supply_info()
-<<<<<<< HEAD
-        assert_equal(int(info["totalIssued"], 16), 20000005000000007000000000237823439)
-=======
-        assert_equal(int(info["totalIssued"], 16), 10000005000000007000000000118911719)
->>>>>>> 237f635e
+        assert_equal(int(info["totalIssued"], 16), 20000005000000007000000000118911719)
         assert_equal(int(info["totalStaking"], 16), 10**18 + genesis_staking)
         assert_equal(int(info["totalCollateral"], 16), 512 * 976562500000000 + genesis_collateral)