--- conflicted
+++ resolved
@@ -13,11 +13,7 @@
 use diem_crypto::{
     bls::BLSPrivateKey,
     ed25519::{Ed25519PrivateKey, Ed25519PublicKey, ED25519_PUBLIC_KEY_LENGTH},
-<<<<<<< HEAD
-    Uniform, ValidCryptoMaterial,
-=======
     Uniform, ValidCryptoMaterialStringExt,
->>>>>>> d2ad6324
 };
 use diem_types::{
     account_address::{
@@ -26,13 +22,9 @@
     contract_event::ContractEvent,
     on_chain_config::{new_epoch_event_key, ValidatorSet},
     transaction::{ChangeSet, Transaction, WriteSetPayload},
-<<<<<<< HEAD
-    validator_config::{ConsensusPublicKey, ValidatorConfig},
-=======
     validator_config::{
         ConsensusPrivateKey, ConsensusPublicKey, ValidatorConfig,
     },
->>>>>>> d2ad6324
     validator_info::ValidatorInfo,
     waypoint::Waypoint,
     write_set::WriteSet,
@@ -173,12 +165,8 @@
     let mut validators = Vec::new();
     for public_key in public_keys {
         let account_address = from_consensus_public_key(&public_key);
-<<<<<<< HEAD
         let validator_config =
             ValidatorConfig::new(public_key, None, vec![], vec![]);
-=======
-        let validator_config = ValidatorConfig::new(public_key, vec![], vec![]);
->>>>>>> d2ad6324
         validators.push(ValidatorInfo::new(
             account_address,
             1,
@@ -230,11 +218,7 @@
         let mut public_keys = Vec::new();
 
         for i in 0..num_validator {
-<<<<<<< HEAD
-            let private_key = BLSPrivateKey::generate(&mut rng);
-=======
             let private_key = ConsensusPrivateKey::generate(&mut rng);
->>>>>>> d2ad6324
             let public_key = ConsensusPublicKey::from(&private_key);
             public_keys.push(public_key.clone());
 
@@ -257,11 +241,7 @@
         let mut public_keys = Vec::new();
         while let Some(public_key_str) = lines.next() {
             let public_key =
-<<<<<<< HEAD
-                ConsensusPublicKey::try_from(public_key_bytes.as_slice())
-=======
                 ConsensusPublicKey::from_encoded_string(public_key_str)
->>>>>>> d2ad6324
                     .unwrap();
             public_keys.push(public_key);
         }
